name: PR Validation

on:
  pull_request:
    branches:
      - master
  merge_group:

jobs:
  test:
    strategy:
      matrix:
        os: [ubuntu-latest]

    runs-on: ${{ matrix.os }}

    steps:
      - name: Checkout code
        uses: actions/checkout@b4ffde65f46336ab88eb53be808477a3936bae11 # v4.1.1
        with:
          fetch-depth: 0 # Required for 2ms to have visibility to all commit history
        
      - uses: actions/setup-go@0c52d547c9bc32b1aa3301fd7a9cb496313a4491 # v5.0.0
        with:
          go-version-file: go.mod

      - name: go mod tidy
        run: |
          go mod tidy
          git diff --exit-code

<<<<<<< HEAD
      - name: Go Linter
        run: docker run --rm -v $(pwd):/app -w /app golangci/golangci-lint:v2.5.0 golangci-lint run --timeout=5m
=======
      - name: install linter
        run: make get-linter

      - name: run linter
        run: make lint
>>>>>>> 157c057e

      - name: Go Test
        run: go test -v ./...

      - name: Run 2ms Scan
        run: go run . git . --config .2ms.yml

  build:
    runs-on: ubuntu-latest
    steps:
      - name: Checkout code
        uses: actions/checkout@b4ffde65f46336ab88eb53be808477a3936bae11 # v4.1.1

      - name: Set up Docker Buildx
        uses: docker/setup-buildx-action@d70bba72b1f3fd22344832f00baa16ece964efeb #v3.3.0

      - run: make build
      - name: docker run
        run: |
          docker run -v "$(pwd)":/repo -t checkmarx/2ms:latest git /repo --report-path output/results.json --ignore-on-exit results

  kics:
    runs-on: ubuntu-latest
    steps:
      - uses: actions/checkout@b4ffde65f46336ab88eb53be808477a3936bae11 # v4.1.1
      - run: mkdir -p kics-results

      - name: Run KICS scan
        uses: checkmarx/kics-github-action@03c9abe351b01c3e4dbe60fa00ff79ee07d73f44 # master
        with:
          path: .
          output_path: kics-results
          output_formats: json,sarif
          enable_comments: ${{ github.event_name == 'pull_request'}}
          fail_on: high,medium
          enable_jobs_summary: true
      - name: Show KICS results
        if: failure()
        run: cat kics-results/results.json
      # - name: Upload SARIF file
      #   uses: github/codeql-action/upload-sarif@4355270be187e1b672a7a1c7c7bae5afdc1ab94a #v3.24.10
      #   with:
      #     sarif_file: kics-results/results.sarif<|MERGE_RESOLUTION|>--- conflicted
+++ resolved
@@ -29,16 +29,11 @@
           go mod tidy
           git diff --exit-code
 
-<<<<<<< HEAD
-      - name: Go Linter
-        run: docker run --rm -v $(pwd):/app -w /app golangci/golangci-lint:v2.5.0 golangci-lint run --timeout=5m
-=======
       - name: install linter
         run: make get-linter
 
       - name: run linter
         run: make lint
->>>>>>> 157c057e
 
       - name: Go Test
         run: go test -v ./...
