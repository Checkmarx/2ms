package plugins

import (
	"fmt"
	"os"
	"path/filepath"
	"sync"

	"github.com/rs/zerolog/log"
	"github.com/spf13/cobra"
)

<<<<<<< HEAD
const flagFolder = "path"
const flagIgnored = "ignore-pattern"
=======
const (
	flagFolder      = "path"
	flagProjectName = "project-name"
	flagIgnored     = "ignore"
)
>>>>>>> 9879b3b3

var ignoredFolders = []string{".git"}

type FileSystemPlugin struct {
	Plugin
	Path        string
	ProjectName string
	Ignored     []string
}

func (p *FileSystemPlugin) GetName() string {
	return "filesystem"
}

func (p *FileSystemPlugin) DefineCommand(channels Channels) (*cobra.Command, error) {
	var cmd = &cobra.Command{
		Use:   fmt.Sprintf("%s --%s PATH", p.GetName(), flagFolder),
		Short: "Scan local folder",
		Long:  "Scan local folder for sensitive information",
		Run: func(cmd *cobra.Command, args []string) {
			log.Info().Msg("Folder plugin started")
			p.getFiles(channels.Items, channels.Errors, channels.WaitGroup)
		},
	}

	flags := cmd.Flags()
	flags.StringVar(&p.Path, flagFolder, "", "Local folder path [required]")
	if err := cmd.MarkFlagDirname(flagFolder); err != nil {
		return nil, fmt.Errorf("error while marking '%s' flag as directory: %w", flagFolder, err)
	}
	if err := cmd.MarkFlagRequired(flagFolder); err != nil {
		return nil, fmt.Errorf("error while marking '%s' flag as required: %w", flagFolder, err)
	}

	flags.StringSliceVar(&p.Ignored, flagIgnored, []string{}, "Patterns to ignore")
	flags.StringVar(&p.ProjectName, flagProjectName, "", "Project name to differentiate between filesystem scans")

	return cmd, nil
}

func (p *FileSystemPlugin) getFiles(items chan Item, errs chan error, wg *sync.WaitGroup) {
	fileList := make([]string, 0)
	err := filepath.Walk(p.Path, func(path string, fInfo os.FileInfo, err error) error {
		if err != nil {
			log.Fatal().Err(err).Msg("error while walking through the directory")
		}
		for _, ignoredFolder := range ignoredFolders {
			if fInfo.Name() == ignoredFolder && fInfo.IsDir() {
				return filepath.SkipDir
			}
		}
		for _, ignoredPattern := range p.Ignored {
			matched, err := filepath.Match(ignoredPattern, filepath.Base(path))
			if err != nil {
				return err
			}
			if matched && fInfo.IsDir() {
				return filepath.SkipDir
			}
			if matched {
				return nil
			}
		}
		if fInfo.Size() == 0 {
			return nil
		}
		if !fInfo.IsDir() {
			fileList = append(fileList, path)
		}
		return err
	})

	if err != nil {
		log.Fatal().Err(err).Msg("error while walking through the directory")
	}

	p.getItems(items, errs, wg, fileList)
}

func (p *FileSystemPlugin) getItems(items chan Item, errs chan error, wg *sync.WaitGroup, fileList []string) {
	for _, filePath := range fileList {
		wg.Add(1)
		go func(filePath string) {
			defer wg.Done()
			actualFile, err := p.getItem(wg, filePath)
			if err != nil {
				errs <- err
				return
			}
			items <- *actualFile
		}(filePath)
	}
}

func (p *FileSystemPlugin) getItem(wg *sync.WaitGroup, filePath string) (*Item, error) {
	b, err := os.ReadFile(filePath)
	if err != nil {
		return nil, err
	}

	content := &Item{
		Content: string(b),
		ID:      fmt.Sprintf("%s-%s-%s", p.GetName(), p.ProjectName, filePath),
		Source:  filePath,
	}
	return content, nil
}<|MERGE_RESOLUTION|>--- conflicted
+++ resolved
@@ -10,16 +10,11 @@
 	"github.com/spf13/cobra"
 )
 
-<<<<<<< HEAD
-const flagFolder = "path"
-const flagIgnored = "ignore-pattern"
-=======
 const (
 	flagFolder      = "path"
 	flagProjectName = "project-name"
-	flagIgnored     = "ignore"
+	flagIgnored     = "ignore-pattern"
 )
->>>>>>> 9879b3b3
 
 var ignoredFolders = []string{".git"}
 
