--- conflicted
+++ resolved
@@ -10,11 +10,7 @@
 
 COVERAGE_REQUIRED := 55
 MOCKGEN_VERSION := 0.5.2
-<<<<<<< HEAD
-LINTER_VERSION := 2.5.0
-=======
 LINTER_VERSION ?= latest
->>>>>>> 157c057e
 
 .PHONY: lint
 lint: check-linter-version
