package engine

import (
	"crypto/sha1"
	"fmt"
	"os"
	"regexp"
	"strings"
	"sync"
	"text/tabwriter"

	"github.com/checkmarx/2ms/engine/rules"
	"github.com/checkmarx/2ms/engine/validation"
	"github.com/checkmarx/2ms/lib/secrets"
	"github.com/checkmarx/2ms/plugins"
	"github.com/rs/zerolog/log"
	"github.com/spf13/cobra"
	"github.com/zricethezav/gitleaks/v8/config"
	"github.com/zricethezav/gitleaks/v8/detect"
	"github.com/zricethezav/gitleaks/v8/report"
)

type Engine struct {
	rules     map[string]config.Rule
	detector  detect.Detector
	validator validation.Validator

	ignoredIds    []string
	allowedValues []string
}

const customRegexRuleIdFormat = "custom-regex-%d"

type EngineConfig struct {
	SelectedList []string
	IgnoreList   []string
	SpecialList  []string

	MaxTargetMegabytes int

	IgnoredIds    []string
	AllowedValues []string
}

func Init(engineConfig EngineConfig) (*Engine, error) {
	selectedRules := rules.FilterRules(engineConfig.SelectedList, engineConfig.IgnoreList, engineConfig.SpecialList)
	if len(*selectedRules) == 0 {
		return nil, fmt.Errorf("no rules were selected")
	}

	rulesToBeApplied := make(map[string]config.Rule)
	keywords := []string{}
	for _, rule := range *selectedRules {
		rulesToBeApplied[rule.Rule.RuleID] = rule.Rule
		for _, keyword := range rule.Rule.Keywords {
			keywords = append(keywords, strings.ToLower(keyword))
		}
	}
	cfg.Rules = rulesToBeApplied
	cfg.Keywords = keywords

	detector := detect.NewDetector(cfg)
	detector.MaxTargetMegaBytes = engineConfig.MaxTargetMegabytes

	return &Engine{
		rules:     rulesToBeApplied,
		detector:  *detector,
		validator: *validation.NewValidator(),

		ignoredIds:    engineConfig.IgnoredIds,
		allowedValues: engineConfig.AllowedValues,
	}, nil
}

<<<<<<< HEAD
func (s *Engine) Detect(item plugins.ISourceItem, secretsChannel chan *secrets.Secret, wg *sync.WaitGroup, ignoredIds []string, pluginName string) {
=======
func (e *Engine) Detect(item plugins.ISourceItem, secretsChannel chan *secrets.Secret, wg *sync.WaitGroup) {
>>>>>>> 3cb20947
	defer wg.Done()

	fragment := detect.Fragment{
		Raw:      *item.GetContent(),
		FilePath: item.GetSource(),
	}
	for _, value := range e.detector.Detect(fragment) {
		itemId := getFindingId(item, value)
		var startLine, endLine int
		if pluginName == "filesystem" {
			startLine = value.StartLine + 1
			endLine = value.EndLine + 1
		} else {
			startLine = value.StartLine
			endLine = value.EndLine
		}
		secret := &secrets.Secret{
			ID:          itemId,
			Source:      item.GetSource(),
			RuleID:      value.RuleID,
			StartLine:   startLine,
			StartColumn: value.StartColumn,
			EndLine:     endLine,
			EndColumn:   value.EndColumn,
			Value:       value.Secret,
		}
		if !isSecretIgnored(secret, &e.ignoredIds, &e.allowedValues) {
			secretsChannel <- secret
		} else {
			log.Debug().Msgf("Secret %s was ignored", secret.ID)
		}
	}
}

func (e *Engine) AddRegexRules(patterns []string) error {
	for idx, pattern := range patterns {
		regex, err := regexp.Compile(pattern)
		if err != nil {
			return fmt.Errorf("failed to compile regex rule %s: %w", pattern, err)
		}
		rule := config.Rule{
			Description: "Custom Regex Rule From User",
			RuleID:      fmt.Sprintf(customRegexRuleIdFormat, idx+1),
			Regex:       regex,
			Keywords:    []string{},
		}
		e.rules[rule.RuleID] = rule
	}
	return nil
}

func (s *Engine) RegisterForValidation(secret *secrets.Secret, wg *sync.WaitGroup) {
	defer wg.Done()
	s.validator.RegisterForValidation(secret)
}

func (s *Engine) Validate() {
	s.validator.Validate()
}

func getFindingId(item plugins.ISourceItem, finding report.Finding) string {
	idParts := []string{item.GetID(), finding.RuleID, finding.Secret}
	sha := sha1.Sum([]byte(strings.Join(idParts, "-")))
	return fmt.Sprintf("%x", sha)
}

func isSecretIgnored(secret *secrets.Secret, ignoredIds, allowedValues *[]string) bool {
	for _, allowedValue := range *allowedValues {
		if secret.Value == allowedValue {
			return true
		}
	}
	for _, ignoredId := range *ignoredIds {
		if secret.ID == ignoredId {
			return true
		}
	}
	return false
}

func GetRulesCommand(engineConfig *EngineConfig) *cobra.Command {
	canValidateDisplay := map[bool]string{
		true:  "V",
		false: "",
	}

	return &cobra.Command{
		Use:   "rules",
		Short: "List all rules",
		Long:  `List all rules`,
		RunE: func(cmd *cobra.Command, args []string) error {

			rules := rules.FilterRules(engineConfig.SelectedList, engineConfig.IgnoreList, engineConfig.SpecialList)

			tab := tabwriter.NewWriter(os.Stdout, 1, 2, 2, ' ', 0)

			fmt.Fprintln(tab, "Name\tDescription\tTags\tValidity Check")
			fmt.Fprintln(tab, "----\t----\t----\t----")
			for _, rule := range *rules {
				fmt.Fprintf(
					tab,
					"%s\t%s\t%s\t%s\n",
					rule.Rule.RuleID,
					rule.Rule.Description,
					strings.Join(rule.Tags, ","),
					canValidateDisplay[validation.IsCanValidateRule(rule.Rule.RuleID)],
				)
			}
			if err := tab.Flush(); err != nil {
				return err
			}

			return nil
		},
	}
}<|MERGE_RESOLUTION|>--- conflicted
+++ resolved
@@ -72,11 +72,7 @@
 	}, nil
 }
 
-<<<<<<< HEAD
-func (s *Engine) Detect(item plugins.ISourceItem, secretsChannel chan *secrets.Secret, wg *sync.WaitGroup, ignoredIds []string, pluginName string) {
-=======
-func (e *Engine) Detect(item plugins.ISourceItem, secretsChannel chan *secrets.Secret, wg *sync.WaitGroup) {
->>>>>>> 3cb20947
+func (e *Engine) Detect(item plugins.ISourceItem, secretsChannel chan *secrets.Secret, wg *sync.WaitGroup, pluginName string) {
 	defer wg.Done()
 
 	fragment := detect.Fragment{
