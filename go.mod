module github.com/checkmarx/2ms

go 1.23.6

require (
	github.com/bwmarrin/discordgo v0.27.1
	github.com/gitleaks/go-gitdiff v0.9.0
	github.com/google/go-cmp v0.6.0
	github.com/h2non/filetype v1.1.3
	github.com/rs/zerolog v1.32.0
	github.com/shirou/gopsutil v3.21.11+incompatible
	github.com/slack-go/slack v0.12.2
	github.com/spf13/cobra v1.8.0
	github.com/spf13/pflag v1.0.6
	github.com/spf13/viper v1.20.1
	github.com/stretchr/testify v1.10.0
	github.com/zricethezav/gitleaks/v8 v8.18.2
	golang.org/x/sync v0.11.0
	golang.org/x/time v0.5.0
	gopkg.in/yaml.v3 v3.0.1
)

require (
	github.com/BobuSumisu/aho-corasick v1.0.3 // indirect
	github.com/aymanbagabas/go-osc52/v2 v2.0.1 // indirect
	github.com/charmbracelet/lipgloss v0.7.1 // indirect
	github.com/davecgh/go-spew v1.1.2-0.20180830191138-d8f796af33cc // indirect
	github.com/fatih/semgroup v1.2.0 // indirect
<<<<<<< HEAD
	github.com/fsnotify/fsnotify v1.7.0 // indirect
	github.com/go-ole/go-ole v1.2.6 // indirect
	github.com/gorilla/websocket v1.5.0 // indirect
	github.com/hashicorp/hcl v1.0.0 // indirect
=======
	github.com/fsnotify/fsnotify v1.8.0 // indirect
	github.com/go-viper/mapstructure/v2 v2.2.1 // indirect
	github.com/gorilla/websocket v1.5.0 // indirect
	github.com/h2non/filetype v1.1.3 // indirect
>>>>>>> 6e8f2464
	github.com/inconshreveable/mousetrap v1.1.0 // indirect
	github.com/lucasb-eyer/go-colorful v1.2.0 // indirect
	github.com/lucasjones/reggen v0.0.0-20200904144131-37ba4fa293bb // indirect
	github.com/mattn/go-colorable v0.1.13 // indirect
	github.com/mattn/go-isatty v0.0.20 // indirect
	github.com/mattn/go-runewidth v0.0.14 // indirect
	github.com/muesli/reflow v0.3.0 // indirect
	github.com/muesli/termenv v0.15.1 // indirect
	github.com/pelletier/go-toml/v2 v2.2.3 // indirect
	github.com/pmezard/go-difflib v1.0.1-0.20181226105442-5d4384ee4fb2 // indirect
	github.com/rivo/uniseg v0.4.4 // indirect
	github.com/sagikazarmark/locafero v0.9.0 // indirect
	github.com/sourcegraph/conc v0.3.0 // indirect
	github.com/spf13/afero v1.14.0 // indirect
	github.com/spf13/cast v1.7.1 // indirect
	github.com/subosito/gotenv v1.6.0 // indirect
	github.com/yusufpapurcu/wmi v1.2.4 // indirect
	go.uber.org/multierr v1.11.0 // indirect
	golang.org/x/crypto v0.35.0 // indirect
<<<<<<< HEAD
	golang.org/x/exp v0.0.0-20240416160154-fe59bbe5cc7f // indirect
	golang.org/x/sys v0.31.0 // indirect
	golang.org/x/text v0.22.0 // indirect
	gopkg.in/ini.v1 v1.67.0 // indirect
=======
	golang.org/x/sync v0.12.0 // indirect
	golang.org/x/sys v0.30.0 // indirect
	golang.org/x/text v0.23.0 // indirect
>>>>>>> 6e8f2464
)

//transitive dependency not applied but also reported as not used by go mod why

replace golang.org/x/net => golang.org/x/net v0.34.0<|MERGE_RESOLUTION|>--- conflicted
+++ resolved
@@ -15,7 +15,7 @@
 	github.com/spf13/viper v1.20.1
 	github.com/stretchr/testify v1.10.0
 	github.com/zricethezav/gitleaks/v8 v8.18.2
-	golang.org/x/sync v0.11.0
+	golang.org/x/sync v0.12.0
 	golang.org/x/time v0.5.0
 	gopkg.in/yaml.v3 v3.0.1
 )
@@ -26,17 +26,11 @@
 	github.com/charmbracelet/lipgloss v0.7.1 // indirect
 	github.com/davecgh/go-spew v1.1.2-0.20180830191138-d8f796af33cc // indirect
 	github.com/fatih/semgroup v1.2.0 // indirect
-<<<<<<< HEAD
-	github.com/fsnotify/fsnotify v1.7.0 // indirect
+	github.com/fsnotify/fsnotify v1.8.0 // indirect
 	github.com/go-ole/go-ole v1.2.6 // indirect
+	github.com/go-viper/mapstructure/v2 v2.2.1 // indirect
 	github.com/gorilla/websocket v1.5.0 // indirect
 	github.com/hashicorp/hcl v1.0.0 // indirect
-=======
-	github.com/fsnotify/fsnotify v1.8.0 // indirect
-	github.com/go-viper/mapstructure/v2 v2.2.1 // indirect
-	github.com/gorilla/websocket v1.5.0 // indirect
-	github.com/h2non/filetype v1.1.3 // indirect
->>>>>>> 6e8f2464
 	github.com/inconshreveable/mousetrap v1.1.0 // indirect
 	github.com/lucasb-eyer/go-colorful v1.2.0 // indirect
 	github.com/lucasjones/reggen v0.0.0-20200904144131-37ba4fa293bb // indirect
@@ -56,16 +50,10 @@
 	github.com/yusufpapurcu/wmi v1.2.4 // indirect
 	go.uber.org/multierr v1.11.0 // indirect
 	golang.org/x/crypto v0.35.0 // indirect
-<<<<<<< HEAD
 	golang.org/x/exp v0.0.0-20240416160154-fe59bbe5cc7f // indirect
 	golang.org/x/sys v0.31.0 // indirect
-	golang.org/x/text v0.22.0 // indirect
+	golang.org/x/text v0.23.0 // indirect
 	gopkg.in/ini.v1 v1.67.0 // indirect
-=======
-	golang.org/x/sync v0.12.0 // indirect
-	golang.org/x/sys v0.30.0 // indirect
-	golang.org/x/text v0.23.0 // indirect
->>>>>>> 6e8f2464
 )
 
 //transitive dependency not applied but also reported as not used by go mod why
