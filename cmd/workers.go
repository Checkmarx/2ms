--- conflicted
+++ resolved
@@ -14,11 +14,7 @@
 	for item := range channels.Items {
 		report.TotalItemsScanned++
 		wgItems.Add(1)
-<<<<<<< HEAD
-		go engine.Detect(item, secretsChan, wgItems, ignoreVar, pluginName)
-=======
-		go engine.Detect(item, secretsChan, wgItems)
->>>>>>> 3cb20947
+		go engine.Detect(item, secretsChan, wgItems, pluginName)
 	}
 	wgItems.Wait()
 	close(secretsChan)
