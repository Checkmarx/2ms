package secrets

import (
	"fmt"
	"net/http"
	"sync"

	"github.com/rs/zerolog/log"
)

type ValidationResult string

const (
	Valid   ValidationResult = "Valid"
	Revoked ValidationResult = "Revoked"
	Unknown ValidationResult = "Unknown"
)

type Secret struct {
<<<<<<< HEAD
	ID               string           `json:"id"`
	Source           string           `json:"source"`
	RuleID           string           `json:"ruleId"`
	StartLine        int              `json:"startLine"`
	EndLine          int              `json:"endLine"`
	StartColumn      int              `json:"startColumn"`
	EndColumn        int              `json:"endColumn"`
	Value            string           `json:"value"`
	ValidationStatus ValidationResult `json:"validationStatus,omitempty"`
}

type validationFunc = func(*Secret) ValidationResult

var ruleIDToFunction = map[string]validationFunc{
	"github-fine-grained-pat": validateGithub,
	"github-pat":              validateGithub,
}

func isCanValidateRule(ruleID string) bool {
	_, ok := ruleIDToFunction[ruleID]
	return ok
}

func (s *Secret) Validate(wg *sync.WaitGroup) {
	defer wg.Done()
	if f, ok := ruleIDToFunction[s.RuleID]; ok {
		s.ValidationStatus = f(s)
	} else {
		s.ValidationStatus = Unknown
	}
}

func validateGithub(s *Secret) ValidationResult {
	const githubURL = "https://api.github.com/"

	req, err := http.NewRequest("GET", githubURL, nil)
	if err != nil {
		log.Warn().Err(err).Msg("Failed to validate secret")
		return Unknown
	}
	req.Header.Set("Authorization", fmt.Sprintf("token %s", s.Value))

	client := &http.Client{}
	resp, err := client.Do(req)
	if err != nil {
		log.Warn().Err(err).Msg("Failed to validate secret")
		return Unknown
	}

	if resp.StatusCode == http.StatusOK {
		return Valid
	}
	return Revoked
=======
	ID          string           `json:"id"`
	Source      string           `json:"source"`
	RuleID      string           `json:"ruleId"`
	StartLine   int              `json:"startLine"`
	EndLine     int              `json:"endLine"`
	StartColumn int              `json:"startColumn"`
	EndColumn   int              `json:"endColumn"`
	Value       string           `json:"value"`
	Validation  ValidationResult `json:"validation,omitempty"`
>>>>>>> 6a4ea7ad
}<|MERGE_RESOLUTION|>--- conflicted
+++ resolved
@@ -1,23 +1,10 @@
 package secrets
 
 import (
-	"fmt"
-	"net/http"
 	"sync"
-
-	"github.com/rs/zerolog/log"
-)
-
-type ValidationResult string
-
-const (
-	Valid   ValidationResult = "Valid"
-	Revoked ValidationResult = "Revoked"
-	Unknown ValidationResult = "Unknown"
 )
 
 type Secret struct {
-<<<<<<< HEAD
 	ID               string           `json:"id"`
 	Source           string           `json:"source"`
 	RuleID           string           `json:"ruleId"`
@@ -27,13 +14,6 @@
 	EndColumn        int              `json:"endColumn"`
 	Value            string           `json:"value"`
 	ValidationStatus ValidationResult `json:"validationStatus,omitempty"`
-}
-
-type validationFunc = func(*Secret) ValidationResult
-
-var ruleIDToFunction = map[string]validationFunc{
-	"github-fine-grained-pat": validateGithub,
-	"github-pat":              validateGithub,
 }
 
 func isCanValidateRule(ruleID string) bool {
@@ -48,38 +28,4 @@
 	} else {
 		s.ValidationStatus = Unknown
 	}
-}
-
-func validateGithub(s *Secret) ValidationResult {
-	const githubURL = "https://api.github.com/"
-
-	req, err := http.NewRequest("GET", githubURL, nil)
-	if err != nil {
-		log.Warn().Err(err).Msg("Failed to validate secret")
-		return Unknown
-	}
-	req.Header.Set("Authorization", fmt.Sprintf("token %s", s.Value))
-
-	client := &http.Client{}
-	resp, err := client.Do(req)
-	if err != nil {
-		log.Warn().Err(err).Msg("Failed to validate secret")
-		return Unknown
-	}
-
-	if resp.StatusCode == http.StatusOK {
-		return Valid
-	}
-	return Revoked
-=======
-	ID          string           `json:"id"`
-	Source      string           `json:"source"`
-	RuleID      string           `json:"ruleId"`
-	StartLine   int              `json:"startLine"`
-	EndLine     int              `json:"endLine"`
-	StartColumn int              `json:"startColumn"`
-	EndColumn   int              `json:"endColumn"`
-	Value       string           `json:"value"`
-	Validation  ValidationResult `json:"validation,omitempty"`
->>>>>>> 6a4ea7ad
 }