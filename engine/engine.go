--- conflicted
+++ resolved
@@ -206,19 +206,6 @@
 }
 
 // detectSecrets detects secrets and sends them to the secrets channel
-<<<<<<< HEAD
-func (e *Engine) detectSecrets(ctx context.Context, item plugins.ISourceItem, fragment detect.Fragment, secrets chan *secrets.Secret,
-	pluginName string) error {
-
-	if !strings.HasSuffix(fragment.Raw, "\n") {
-		fragment.Raw += "\n"
-	}
-	fragment.Raw += CxFileEndMarker
-
-	values := e.detector.Detect(fragment)
-	for idx, value := range values {
-		secret, buildErr := buildSecret(ctx, item, value, pluginName, idx == len(values)-1)
-=======
 func (e *Engine) detectSecrets(
 	ctx context.Context,
 	item plugins.ISourceItem,
@@ -226,12 +213,14 @@
 	secrets chan *secrets.Secret,
 	pluginName string,
 ) error {
-	fragment.Raw += CxFileEndMarker + "\n"
+		if !strings.HasSuffix(fragment.Raw, "\n") {
+		fragment.Raw += "\n"
+	}
+	fragment.Raw += CxFileEndMarker
 
 	values := e.detector.Detect(*fragment)
-	for _, value := range values { //nolint:gocritic // rangeValCopy: value is used immediately
-		secret, buildErr := buildSecret(ctx, item, value, pluginName)
->>>>>>> 77505bba
+	for idx, value := range values { values { //nolint:gocritic // rangeValCopy: value is used immediately
+		secret, buildErr := buildSecret(ctx, item, value, pluginName, idx == len(values)-1)
 		if buildErr != nil {
 			return fmt.Errorf("failed to build secret: %w", buildErr)
 		}
@@ -327,16 +316,13 @@
 }
 
 // buildSecret creates a secret object from the given source item and finding
-<<<<<<< HEAD
-func buildSecret(ctx context.Context, item plugins.ISourceItem, value report.Finding, pluginName string, isLastFinding bool) (*secrets.Secret, error) {
-=======
 func buildSecret(
 	ctx context.Context,
 	item plugins.ISourceItem,
 	value report.Finding, //nolint:gocritic // hugeParam: value is heavy but needed
 	pluginName string,
+  isLastFinding bool,
 ) (*secrets.Secret, error) {
->>>>>>> 77505bba
 	gitInfo := item.GetGitInfo()
 	itemId := getFindingId(item, value)
 	startLine, endLine, err := getStartAndEndLines(ctx, pluginName, gitInfo, value)
@@ -344,19 +330,9 @@
 		return nil, fmt.Errorf("failed to get start and end lines for source %s: %w", item.GetSource(), err)
 	}
 
-<<<<<<< HEAD
 	cleanLine := value.Line
 	startColumn := value.StartColumn
 	endColumn := value.EndColumn
-=======
-	value.Line = strings.TrimSuffix(value.Line, CxFileEndMarker)
-	hasNewline := strings.HasPrefix(value.Line, "\n")
-
-	if hasNewline {
-		value.Line = strings.TrimPrefix(value.Line, "\n")
-	}
-	value.Line = strings.ReplaceAll(value.Line, "\r", "")
->>>>>>> 77505bba
 
 	if isLastFinding && strings.HasSuffix(cleanLine, CxFileEndMarker) {
 		cleanLine = strings.TrimSuffix(cleanLine, CxFileEndMarker)
@@ -370,28 +346,15 @@
 	if err != nil {
 		return nil, fmt.Errorf("failed to get line content for source %s: %w", item.GetSource(), err)
 	}
-
-	adjustedStartColumn := value.StartColumn
-	adjustedEndColumn := value.EndColumn
-	if hasNewline {
-		adjustedStartColumn--
-		adjustedEndColumn--
-	}
-
+  
 	secret := &secrets.Secret{
 		ID:              itemId,
 		Source:          item.GetSource(),
 		RuleID:          value.RuleID,
 		StartLine:       startLine,
-<<<<<<< HEAD
 		StartColumn:     startColumn,
 		EndLine:         endLine,
 		EndColumn:       endColumn,
-=======
-		StartColumn:     adjustedStartColumn,
-		EndLine:         endLine,
-		EndColumn:       adjustedEndColumn,
->>>>>>> 77505bba
 		Value:           value.Secret,
 		LineContent:     lineContent,
 		RuleDescription: value.Description,
