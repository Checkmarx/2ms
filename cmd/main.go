package cmd

import (
	"github.com/checkmarx/2ms/plugins"
	"github.com/checkmarx/2ms/reporting"
	"github.com/checkmarx/2ms/secrets"
	"os"
	"strings"
	"sync"
<<<<<<< HEAD
=======
	"time"
>>>>>>> 487596f2

	"github.com/rs/zerolog"
	"github.com/rs/zerolog/log"
	"github.com/spf13/cobra"
)

const timeSleepInterval = 50

var rootCmd = &cobra.Command{
	Use:     "2ms",
	Short:   "2ms Secrets Detection",
	Run:     execute,
	Version: Version,
}

var Version = ""

var allPlugins = []plugins.IPlugin{
	&plugins.ConfluencePlugin{},
}

func initLog() {
	zerolog.SetGlobalLevel(zerolog.InfoLevel)
	ll, err := rootCmd.Flags().GetString("log-level")
	if err != nil {
		log.Fatal().Msg(err.Error())
	}
	switch strings.ToLower(ll) {
	case "trace":
		zerolog.SetGlobalLevel(zerolog.TraceLevel)
	case "debug":
		zerolog.SetGlobalLevel(zerolog.DebugLevel)
	case "info":
		zerolog.SetGlobalLevel(zerolog.InfoLevel)
	case "warn":
		zerolog.SetGlobalLevel(zerolog.WarnLevel)
	case "err", "error":
		zerolog.SetGlobalLevel(zerolog.ErrorLevel)
	case "fatal":
		zerolog.SetGlobalLevel(zerolog.FatalLevel)
	default:
		zerolog.SetGlobalLevel(zerolog.InfoLevel)
	}
}

func Execute() {
	cobra.OnInitialize(initLog)
	rootCmd.Flags().BoolP("all", "", true, "scan all plugins")
	rootCmd.Flags().StringSlice("tags", []string{"all"}, "select rules to be applied")

	for _, plugin := range allPlugins {
		err := plugin.DefineCommandLineArgs(rootCmd)
		if err != nil {
			log.Fatal().Msg(err.Error())
		}
	}

	rootCmd.PersistentFlags().StringP("log-level", "", "info", "log level (trace, debug, info, warn, error, fatal)")

	if err := rootCmd.Execute(); err != nil {
		log.Fatal().Msg(err.Error())
	}
}

func validateTags(tags []string) {
	for _, tag := range tags {
		if !(strings.EqualFold(tag, "all") || strings.EqualFold(tag, secrets.TagApiKey) || strings.EqualFold(tag, secrets.TagClientId) ||
			strings.EqualFold(tag, secrets.TagClientSecret) || strings.EqualFold(tag, secrets.TagSecretKey) || strings.EqualFold(tag, secrets.TagAccessKey) ||
			strings.EqualFold(tag, secrets.TagAccessId) || strings.EqualFold(tag, secrets.TagApiToken) || strings.EqualFold(tag, secrets.TagAccessToken) ||
			strings.EqualFold(tag, secrets.TagRefreshToken) || strings.EqualFold(tag, secrets.TagPrivateKey) || strings.EqualFold(tag, secrets.TagPublicKey) ||
			strings.EqualFold(tag, secrets.TagEncryptionKey) || strings.EqualFold(tag, secrets.TagTriggerToken) || strings.EqualFold(tag, secrets.TagRegistrationToken) ||
			strings.EqualFold(tag, secrets.TagPassword) || strings.EqualFold(tag, secrets.TagUploadToken) || strings.EqualFold(tag, secrets.TagPublicSecret) ||
			strings.EqualFold(tag, secrets.TagSensitiveUrl) || strings.EqualFold(tag, secrets.TagWebhook)) {
			log.Fatal().Msgf(`invalid filter: %s`, tag)
		}
	}
}

func execute(cmd *cobra.Command, args []string) {
	tags, err := cmd.Flags().GetStringSlice("tags")
	if err != nil {
		log.Fatal().Msg(err.Error())
	}

	validateTags(tags)

<<<<<<< HEAD
	var itemsChannel = make(chan plugins.Item)
	var secretsChannel = make(chan secrets.Finding)
	var errorsChannel = make(chan error)

	secrets := secrets.Init(tags)
	report := reporting.Init()

=======
	secrets := secrets.Init(tags)
	report := reporting.Init()

	var itemsChannel = make(chan plugins.Item)
	var secretsChannel = make(chan reporting.Secret)
	var errorsChannel = make(chan error)

>>>>>>> 487596f2
	var wg sync.WaitGroup

	// -------------------------------------
	// Get content from plugins
	pluginsInitialized := 0
	for _, plugin := range allPlugins {
		err := plugin.Initialize(cmd)
		if err != nil {
			log.Error().Msg(err.Error())
			continue
		}
		pluginsInitialized += 1
	}

	if pluginsInitialized == 0 {
		log.Fatal().Msg("no scan plugin initialized. At least one plugin must be initialized to proceed. Stopping")
		os.Exit(1)
	}

	for _, plugin := range allPlugins {
		if !plugin.IsEnabled() {
			continue
		}

		wg.Add(1)
		go plugin.GetItems(itemsChannel, errorsChannel, &wg)
	}

	go func() {
		for {
			select {
			case item := <-itemsChannel:
				report.TotalItemsScanned++
				wg.Add(1)
				go secrets.Detect(secretsChannel, item, &wg)
			case secret := <-secretsChannel:
<<<<<<< HEAD
				report.AddSecret(secret)
				report.TotalSecretsFound++
=======
				report.TotalSecretsFound++
				report.Results[secret.ID] = append(report.Results[secret.ID], secret)
>>>>>>> 487596f2
			case err, ok := <-errorsChannel:
				if !ok {
					return
				}
				log.Fatal().Msg(err.Error())
			}
		}
	}()
	wg.Wait()
<<<<<<< HEAD
=======

	// Wait for last secret to be added to report
	time.Sleep(time.Millisecond * timeSleepInterval)
>>>>>>> 487596f2

	// -------------------------------------
	// Show Report
	if report.TotalItemsScanned > 0 {
		report.ShowReport()
	} else {
		log.Error().Msg("Scan completed with empty content")
		os.Exit(0)
	}

	if report.TotalSecretsFound > 0 {
		os.Exit(1)
	} else {
		os.Exit(0)
	}

}<|MERGE_RESOLUTION|>--- conflicted
+++ resolved
@@ -7,10 +7,6 @@
 	"os"
 	"strings"
 	"sync"
-<<<<<<< HEAD
-=======
-	"time"
->>>>>>> 487596f2
 
 	"github.com/rs/zerolog"
 	"github.com/rs/zerolog/log"
@@ -95,25 +91,14 @@
 		log.Fatal().Msg(err.Error())
 	}
 
-	validateTags(tags)
-
-<<<<<<< HEAD
 	var itemsChannel = make(chan plugins.Item)
 	var secretsChannel = make(chan secrets.Finding)
 	var errorsChannel = make(chan error)
 
+	validateTags(tags)
 	secrets := secrets.Init(tags)
 	report := reporting.Init()
 
-=======
-	secrets := secrets.Init(tags)
-	report := reporting.Init()
-
-	var itemsChannel = make(chan plugins.Item)
-	var secretsChannel = make(chan reporting.Secret)
-	var errorsChannel = make(chan error)
-
->>>>>>> 487596f2
 	var wg sync.WaitGroup
 
 	// -------------------------------------
@@ -150,13 +135,8 @@
 				wg.Add(1)
 				go secrets.Detect(secretsChannel, item, &wg)
 			case secret := <-secretsChannel:
-<<<<<<< HEAD
 				report.AddSecret(secret)
 				report.TotalSecretsFound++
-=======
-				report.TotalSecretsFound++
-				report.Results[secret.ID] = append(report.Results[secret.ID], secret)
->>>>>>> 487596f2
 			case err, ok := <-errorsChannel:
 				if !ok {
 					return
@@ -166,12 +146,9 @@
 		}
 	}()
 	wg.Wait()
-<<<<<<< HEAD
-=======
 
 	// Wait for last secret to be added to report
 	time.Sleep(time.Millisecond * timeSleepInterval)
->>>>>>> 487596f2
 
 	// -------------------------------------
 	// Show Report
