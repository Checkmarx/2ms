--- conflicted
+++ resolved
@@ -91,14 +91,8 @@
 		Raw: item.Content,
 	}
 	for _, value := range s.detector.Detect(fragment) {
-<<<<<<< HEAD
-		itemId := getItemId(item.ID)
-		secret := reporting.Secret{ID: itemId, Source: item.ID, Description: value.Description, StartLine: value.StartLine, StartColumn: value.StartColumn, EndLine: value.EndLine, EndColumn: value.EndColumn, Value: value.Secret}
-		if !isSecretIgnored(&secret, &ignoredIds) {
-			secretsChannel <- secret
-=======
 		itemId := getFindingId(item, value)
-		secretsChannel <- reporting.Secret{
+		secret := reporting.Secret{
 			ID:          itemId,
 			Source:      item.Source,
 			RuleID:      value.RuleID,
@@ -107,7 +101,9 @@
 			EndLine:     value.EndLine,
 			EndColumn:   value.EndColumn,
 			Value:       value.Secret,
->>>>>>> 9879b3b3
+		}
+		if !isSecretIgnored(&secret, &ignoredIds) {
+			secretsChannel <- secret
 		}
 	}
 }
