--- conflicted
+++ resolved
@@ -29,9 +29,7 @@
 	jsonFormat        = "json"
 	yamlFormat        = "yaml"
 	sarifFormat       = "sarif"
-<<<<<<< HEAD
 	configFileFlag    = "config"
-=======
 
 	tagsFlagName            = "tags"
 	logLevelFlagName        = "log-level"
@@ -46,7 +44,6 @@
 	reportPathVar      []string
 	stdoutFormatVar    string
 	customRegexRuleVar []string
->>>>>>> 30f954c1
 )
 
 var rootCmd = &cobra.Command{
@@ -79,7 +76,6 @@
 var report = reporting.Init()
 var secretsChan = make(chan reporting.Secret)
 
-<<<<<<< HEAD
 // TODO: docs
 func initialize() {
 	zerolog.SetGlobalLevel(zerolog.InfoLevel)
@@ -91,15 +87,7 @@
 	cobra.CheckErr(lib.LoadConfig(vConfig, configFilePath))
 	cobra.CheckErr(lib.BindFlags(rootCmd, vConfig, envPrefix))
 
-	ll, err := rootCmd.Flags().GetString(logLevelFlagName)
-	if err != nil {
-		cobra.CheckErr(err)
-	}
-	switch strings.ToLower(ll) {
-=======
-func initLog() {
 	switch strings.ToLower(logLevelVar) {
->>>>>>> 30f954c1
 	case "trace":
 		zerolog.SetGlobalLevel(zerolog.TraceLevel)
 	case "debug":
@@ -118,25 +106,17 @@
 }
 
 func Execute() {
-<<<<<<< HEAD
 	vConfig.SetEnvPrefix(envPrefix)
 	vConfig.AutomaticEnv()
 
 	cobra.OnInitialize(initialize)
 	rootCmd.PersistentFlags().StringVar(&configFilePath, configFileFlag, "", "YAML config file path")
 	rootCmd.MarkFlagFilename(configFileFlag, "yaml", "yml")
-	rootCmd.PersistentFlags().StringSlice(tagsFlagName, []string{"all"}, "select rules to be applied")
-	rootCmd.PersistentFlags().String(logLevelFlagName, "info", "log level (trace, debug, info, warn, error, fatal)")
-	rootCmd.PersistentFlags().StringSlice(reportPath, []string{""}, "path to generate report files. The output format will be determined by the file extension (.json, .yaml, .sarif)")
-	rootCmd.PersistentFlags().String(stdoutFormat, "yaml", "stdout output format, available formats are: json, yaml, sarif")
-=======
-	cobra.OnInitialize(initLog)
 	rootCmd.PersistentFlags().StringSliceVar(&tagsVar, tagsFlagName, []string{"all"}, "select rules to be applied")
 	rootCmd.PersistentFlags().StringVar(&logLevelVar, logLevelFlagName, "info", "log level (trace, debug, info, warn, error, fatal)")
 	rootCmd.PersistentFlags().StringSliceVar(&reportPathVar, reportPathFlagName, []string{}, "path to generate report files. The output format will be determined by the file extension (.json, .yaml, .sarif)")
 	rootCmd.PersistentFlags().StringVar(&stdoutFormatVar, stdoutFormatFlagName, "yaml", "stdout output format, available formats are: json, yaml, sarif")
 	rootCmd.PersistentFlags().StringArrayVar(&customRegexRuleVar, customRegexRuleFlagName, []string{}, "custom regexes to apply to the scan, must be valid Go regex")
->>>>>>> 30f954c1
 
 	rootCmd.PersistentPreRun = preRun
 	rootCmd.PersistentPostRun = postRun
