package reporting

import (
	"fmt"
	"github.com/checkmarx/2ms/secrets"
)

type Report struct {
	Results           map[string][]Secret
	TotalItemsScanned int
	TotalSecretsFound int
}

type Secret struct {
	ID          string
<<<<<<< HEAD
	Links       []string
=======
>>>>>>> 487596f2
	Description string
	StartLine   int
	EndLine     int
	StartColumn int
	EndColumn   int
	Value       string
}

func Init() *Report {
	return &Report{
<<<<<<< HEAD
		Results:           make(map[string][]Secret),
		TotalItemsScanned: 0,
		TotalSecretsFound: 0,
	}
}

func (r *Report) AddSecret(finding secrets.Finding) {
	done := false

	// If secret already exists, just add the link of new finding
	if len(r.Results[finding.ID]) > 0 {
		for i, s := range r.Results[finding.ID] {
			if s.Value == finding.Secret {
				s := &r.Results[finding.ID][i]
				s.Links = append(s.Links, finding.Source)
				done = true
				break
			}
		}
	}
	// If secret don't exist on a specific source or if source doesn't exist just create the secret
	if !done {
		secret := Secret{ID: finding.ID, Links: []string{finding.Source}, Description: finding.Description, StartLine: finding.StartLine, EndLine: finding.EndLine, StartColumn: finding.StartColumn, EndColumn: finding.EndColumn, Value: finding.Secret}
		r.Results[finding.ID] = append(r.Results[finding.ID], secret)
=======
		Results: make(map[string][]Secret),
>>>>>>> 487596f2
	}
}

func (r *Report) ShowReport() {
	fmt.Println("Summary:")
	fmt.Printf("- Total items scanned: %d\n", r.TotalItemsScanned)
	fmt.Printf("- Total items with secrets: %d\n", len(r.Results))
	if len(r.Results) > 0 {
		fmt.Printf("- Total secrets found: %d\n", r.TotalSecretsFound)
		fmt.Println("Detailed Report:")
		r.generateResultsReport()
	}
<<<<<<< HEAD
=======

>>>>>>> 487596f2
}

func (r *Report) generateResultsReport() {
	for source, secrets := range r.Results {
<<<<<<< HEAD
		fmt.Printf("- Item ID: %s\n", source)
		fmt.Println("  - Secrets:")
		for _, secret := range secrets {
			fmt.Printf("   - Type: %s\n", secret.Description)
			fmt.Printf("    - Links: %d\n", len(secret.Links))
			for _, link := range secret.Links {
				fmt.Printf("      - %s\n", link)
			}
=======
		itemLink := getItemId(source)
		fmt.Printf("- Item ID: %s\n", itemLink)
		fmt.Printf(" - Item Link: %s\n", source)
		fmt.Println("  - Secrets:")
		for _, secret := range secrets {
			fmt.Printf("   - Type: %s\n", secret.Description)
>>>>>>> 487596f2
			fmt.Printf("    - Location: %d-%d\n", secret.StartColumn, secret.EndColumn)
			fmt.Printf("    - Value: %.40s\n", secret.Value)
		}
	}
<<<<<<< HEAD
=======
}

func getItemId(fullPath string) string {
	itemLinkStrings := strings.Split(fullPath, "/")
	itemLink := itemLinkStrings[len(itemLinkStrings)-1]
	return itemLink
>>>>>>> 487596f2
}<|MERGE_RESOLUTION|>--- conflicted
+++ resolved
@@ -13,10 +13,7 @@
 
 type Secret struct {
 	ID          string
-<<<<<<< HEAD
 	Links       []string
-=======
->>>>>>> 487596f2
 	Description string
 	StartLine   int
 	EndLine     int
@@ -27,10 +24,7 @@
 
 func Init() *Report {
 	return &Report{
-<<<<<<< HEAD
 		Results:           make(map[string][]Secret),
-		TotalItemsScanned: 0,
-		TotalSecretsFound: 0,
 	}
 }
 
@@ -52,9 +46,6 @@
 	if !done {
 		secret := Secret{ID: finding.ID, Links: []string{finding.Source}, Description: finding.Description, StartLine: finding.StartLine, EndLine: finding.EndLine, StartColumn: finding.StartColumn, EndColumn: finding.EndColumn, Value: finding.Secret}
 		r.Results[finding.ID] = append(r.Results[finding.ID], secret)
-=======
-		Results: make(map[string][]Secret),
->>>>>>> 487596f2
 	}
 }
 
@@ -67,15 +58,10 @@
 		fmt.Println("Detailed Report:")
 		r.generateResultsReport()
 	}
-<<<<<<< HEAD
-=======
-
->>>>>>> 487596f2
 }
 
 func (r *Report) generateResultsReport() {
 	for source, secrets := range r.Results {
-<<<<<<< HEAD
 		fmt.Printf("- Item ID: %s\n", source)
 		fmt.Println("  - Secrets:")
 		for _, secret := range secrets {
@@ -84,25 +70,8 @@
 			for _, link := range secret.Links {
 				fmt.Printf("      - %s\n", link)
 			}
-=======
-		itemLink := getItemId(source)
-		fmt.Printf("- Item ID: %s\n", itemLink)
-		fmt.Printf(" - Item Link: %s\n", source)
-		fmt.Println("  - Secrets:")
-		for _, secret := range secrets {
-			fmt.Printf("   - Type: %s\n", secret.Description)
->>>>>>> 487596f2
 			fmt.Printf("    - Location: %d-%d\n", secret.StartColumn, secret.EndColumn)
 			fmt.Printf("    - Value: %.40s\n", secret.Value)
 		}
 	}
-<<<<<<< HEAD
-=======
-}
-
-func getItemId(fullPath string) string {
-	itemLinkStrings := strings.Split(fullPath, "/")
-	itemLink := itemLinkStrings[len(itemLinkStrings)-1]
-	return itemLink
->>>>>>> 487596f2
 }