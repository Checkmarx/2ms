--- conflicted
+++ resolved
@@ -107,60 +107,8 @@
 
 Mount a workspace to scan it:
 
-<<<<<<< HEAD
-Scan command arguments and global flags can be passed either as flags in the scan command or via a config file.
-
-### Command Line Help
-
-We've built the `2ms` command line interface to be as self-descriptive as possible. This is the help message that is shown when you execute `2ms` without args:
-
-<!-- command-line:start -->
-
-```text
-2ms Secrets Detection: A tool to detect secrets in public websites and communication services.
-
-Usage:
-  2ms [command]
-
-Scan Commands
-  confluence  Scan Confluence server
-  discord     Scan Discord server
-  filesystem  Scan local folder
-  git         Scan local Git repository
-  paligo      Scan Paligo instance
-  slack       Scan Slack team
-
-Additional Commands:
-  completion  Generate the autocompletion script for the specified shell
-  help        Help about any command
-  rules       List all rules
-
-Flags:
-      --add-special-rule strings      special (non-default) rules to apply.
-                                      This list is not affected by the --rule and --ignore-rule flags.
-      --allowed-values strings        allowed secrets values to ignore
-      --config string                 config file path
-  -h, --help                          help for 2ms
-      --ignore-on-exit ignoreOnExit   defines which kind of non-zero exits code should be ignored
-                                      accepts: all, results, errors, none
-                                      example: if 'results' is set, only engine errors will make 2ms exit code different from 0 (default none)
-      --ignore-result strings         ignore specific result by id
-      --ignore-rule strings           ignore rules by name or tag
-      --log-level string              log level (trace, debug, info, warn, error, fatal, none) (default "info")
-      --max-target-megabytes int      files larger than this will be skipped.
-                                      Omit or set to 0 to disable this check.
-      --regex stringArray             custom regexes to apply to the scan, must be valid Go regex
-      --report-path strings           path to generate report files. The output format will be determined by the file extension (.json, .yaml, .sarif)
-      --rule strings                  select rules by name or tag to apply to this scan
-      --stdout-format string          stdout output format, available formats are: json, yaml, sarif, human (default "human")
-      --validate                      trigger additional validation to check if discovered secrets are valid or invalid
-  -v, --version                       version for 2ms
-
-Use "2ms [command] --help" for more information about a command.
-=======
 ```bash
 docker run --rm -v "$(pwd)":/repo checkmarx/2ms git /repo --stdout-format json
->>>>>>> a649e3ce
 ```
 
 Provide tokens and other secrets through environment variables (`-e SLACK_TOKEN=...`) or mounted config files.
@@ -298,26 +246,6 @@
 
 | Flag | Type | Default | Description |
 |------|------|---------|-------------|
-<<<<<<< HEAD
-|--add-special-rule | string |  | Add special (non-default) rules to apply. This list is not affected by the --rule and --ignore-rule flags. SEE BELOW |
-|--config | string |  | Path to the config file |
-|-h, --help | string |  | Help for 2ms commands |
-|--ignore-on-exit |  | None | Defines which kind of non-zero exits code should be ignored. Options are: all, results, errors, none. For example, if 'results' is set, only engine errors will make 2ms exit code different from 0. |
-|--ignore-result | strings |  | Ignore specific result by ID |
-|--ignore-rule | strings |  | Ignore rules by name or tag. |
-|--log-level | string | info | Type of log to return. Options are: trace, debug, info, warn, error, fatal, none |
-|--max-target-megabytes | int |  | Files larger than than the specified threshold will be skipped. Omit or set to 0 to disable this check. |
-|--regex | stringArray |  | Custom regexes to apply to the scan. Must be valid Go regex. |
-|--report-path | strings |  | Path to generate report files. The output format will be determined by the file extension (.json, .yaml, .sarif) |
-|--rule | strings |  | Select rules by name or tag to apply to this scan. |
-|--stdout-format | string | human | Stdout output format, available formats are: json, yaml, sarif, human |
-|--validate |  |  | Trigger additional validation to check if discovered secrets are valid or invalid. SEE BELOW |
-|-v, --version |  |  | Version of 2ms that is running. |
-
-> The default `human` format prints a curated console summary. Use `--stdout-format yaml` (or json/sarif) when you need the previous structured output.
-
-### Validity Check
-=======
 | `--config` | string | | Path to a YAML or JSON configuration file. |
 | `--log-level` | string | `info` | Logging level: `trace`, `debug`, `info`, `warn`, `error`, `fatal`, or `none`. |
 | `--stdout-format` | string | `yaml` | `yaml`, `json`, or `sarif` output on stdout. |
@@ -327,7 +255,6 @@
 | `--validate` | bool | `false` | Enrich results by verifying secrets when supported. |
 
 ### Configuration Files & Environment Variables
->>>>>>> a649e3ce
 
 Pass `--config` to load shared defaults:
 
