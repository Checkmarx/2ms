package rules

import (
	"fmt"
	"strings"
	"testing"

	"github.com/checkmarx/2ms/v4/engine/rules/ruledefine"
	"github.com/google/uuid"
	"github.com/stretchr/testify/assert"
	"github.com/zricethezav/gitleaks/v8/config"
	"golang.org/x/text/cases"
	"golang.org/x/text/language"
)

func TestLoadAllRules(t *testing.T) {
	rules := GetDefaultRules(false)

	if len(rules) <= 1 {
		t.Error("no rules were loaded")
	}
}

func TestLoadAllRulesCheckFields(t *testing.T) {
	ruleIDMap := make(map[string]bool)
	baseRuleIDMap := make(map[string]bool)
<<<<<<< HEAD
	allRules := GetDefaultRules(false)
=======
	allRules := GetDefaultRules()
	allRules = append(allRules, getSpecialRules()...)
>>>>>>> 4ce1f514

	for i, rule := range allRules {
		// Verify existence of all required fields
		assert.NotEqual(t, "", rule.RuleName, "rule %d: RuleName is not defined for rule %s", i, rule.RuleID)
		assert.NotEqual(t, "", rule.RuleID, "rule %d: RuleID is not defined for rule %s", i, rule.RuleName)
		assert.Nil(t, uuid.Validate(rule.RuleID), "rule %d: RuleID is not a valid uuid %s", i, rule.RuleName)
		assert.NotEqual(t, "", rule.Description, "rule %d: Description is not defined for rule %s", i, rule.RuleName)
		assert.NotEqual(t, "", rule.Severity, "rule %d: Severity is not defined for rule %s", i, rule.RuleName)
		assert.Contains(t, ruledefine.SeverityOrder, rule.Severity, "rule %d: Severity %s is not an acceptable severity (%s), in rule %s", i,
			rule.Severity, ruledefine.SeverityOrder, rule.RuleName)
		assert.NotEqual(t, "", rule.Regex, "rule %d: Regex is not defined for rule %s", i, rule.RuleName)
		// Check for ScoreParameters
		assert.NotEqual(t, ruledefine.RuleCategory(""), rule.ScoreParameters.Category, "rule %d: ScoreParameters.Category is not defined for rule %s", i, rule.RuleName)
		assert.NotEqual(t, uint8(0), rule.ScoreParameters.RuleType, "rule %d: ScoreParameters.RuleType is not defined for rule %s", i, rule.RuleName)

		// Verify duplicate rule names
		if _, ok := ruleIDMap[rule.RuleName]; ok {
			t.Errorf("duplicate rule name found: %s", rule.RuleName)
		}

		// Verify duplicate rule ids
		if _, ok := baseRuleIDMap[rule.RuleID]; ok {
			t.Errorf("duplicate rule base id found: %s", rule.RuleID)
		}

		ruleIDMap[rule.RuleName] = true
		baseRuleIDMap[rule.RuleID] = true
	}
}

func Test_FilterRules_SelectRules(t *testing.T) {
	specialRule := ruledefine.HardcodedPassword()
	allRules := GetDefaultRules(false)
	rulesCount := len(allRules)

	tests := []struct {
		name         string
		selectedList []string
		ignoreList   []string
		specialList  []string
		expectedLen  int
	}{
		{
			name:         "selected flag used for one rule",
			selectedList: []string{allRules[0].RuleName},
			ignoreList:   []string{},
			expectedLen:  1,
		},
		{
			name:         "selected flag used for multiple rules",
			selectedList: []string{allRules[0].RuleName, allRules[1].RuleName},
			ignoreList:   []string{},
			expectedLen:  2,
		},
		{
			name:         "ignore flag used for one rule",
			selectedList: []string{},
			ignoreList:   []string{allRules[0].RuleName},
			expectedLen:  rulesCount - 1,
		},
		{
			name:         "ignore flag used for multiple rules",
			selectedList: []string{},
			ignoreList:   []string{allRules[0].RuleName, allRules[1].RuleName},
			expectedLen:  rulesCount - 2,
		},
		{
			name:         "selected and ignore flags used together for different rules",
			selectedList: []string{allRules[0].RuleName},
			ignoreList:   []string{allRules[1].RuleName},
			expectedLen:  1,
		},
		{
			name:         "selected and ignore flags used together for the same rule",
			selectedList: []string{allRules[0].RuleName},
			ignoreList:   []string{allRules[0].RuleName},
			expectedLen:  0,
		},
		{
			name:         "non existent select flag",
			selectedList: []string{"non-existent-tag-name"},
			ignoreList:   []string{},
			expectedLen:  0,
		},
		{
			name:         "non existent ignore flag",
			selectedList: []string{},
			ignoreList:   []string{"non-existent-tag-name"},
			expectedLen:  rulesCount,
		},
		{
			name:         "no flags",
			selectedList: []string{},
			ignoreList:   []string{},
			expectedLen:  rulesCount,
		},
		{
			name:         "add special rule",
			selectedList: []string{},
			ignoreList:   []string{},
			specialList:  []string{specialRule.RuleName},
			expectedLen:  rulesCount + 1,
		},
		{
			name:         "select regular rule and special rule",
			selectedList: []string{allRules[0].RuleName},
			ignoreList:   []string{},
			specialList:  []string{specialRule.RuleName},
			expectedLen:  2,
		},
		{
			name:         "select regular rule and ignore it- should keep it",
			selectedList: []string{"non-existent-tag-name"},
			ignoreList:   []string{specialRule.RuleName},
			specialList:  []string{specialRule.RuleName},
			expectedLen:  1,
		},
	}

	for _, tt := range tests {
		t.Run(tt.name, func(t *testing.T) {
			secrets := FilterRules(tt.selectedList, tt.ignoreList, tt.specialList, []*ruledefine.Rule{}, false)

			if len(secrets) != tt.expectedLen {
				t.Errorf("expected %d rules, but got %d", tt.expectedLen, len(secrets))
			}
		})
	}
}

func TestSelectRules(t *testing.T) {
	testCases := []struct {
		name           string
		allRules       []*ruledefine.Rule
		tags           []string
		expectedResult map[string]config.Rule
	}{
		{
			name: "No matching tags",
			allRules: []*ruledefine.Rule{
				createRule("rule1", "tag1", "tag2"),
				createRule("rule2", "tag3", "tag4"),
			},
			tags:           []string{"tag5", "tag6"},
			expectedResult: map[string]config.Rule{},
		},
		{
			name: "Matching rule ID",
			allRules: []*ruledefine.Rule{
				createRule("rule1", "tag1", "tag2"),
				createRule("rule2", "tag3", "tag4"),
			},
			tags:           []string{"rule1"},
			expectedResult: createRules("rule1"),
		},
		{
			name: "Matching tag",
			allRules: []*ruledefine.Rule{
				createRule("rule1", "tag1", "tag2"),
				createRule("rule2", "tag3", "tag4"),
			},
			tags:           []string{"tag2"},
			expectedResult: createRules("rule1"),
		},
		{
			name: "Matching tag and rule ID",
			allRules: []*ruledefine.Rule{
				createRule("rule1", "tag1", "tag2"),
				createRule("rule2", "tag3", "tag4"),
			},
			tags:           []string{"rule1", "tag2"},
			expectedResult: createRules("rule1"),
		},
		{
			name: "Matching multiple tags",
			allRules: []*ruledefine.Rule{
				createRule("rule1", "tag1", "tag2"),
				createRule("rule2", "tag3", "tag4"),
				createRule("rule3", "tag2", "tag4"),
			},
			tags:           []string{"tag2", "tag4"},
			expectedResult: createRules("rule1", "rule2", "rule3"),
		},
	}

	for _, tc := range testCases {
		t.Run(tc.name, func(t *testing.T) {
			result := rulesToMap(selectRules(tc.allRules, tc.tags))

			if len(result) != len(tc.expectedResult) {
				t.Errorf("Expected %d rules to be applied, but got %d", len(tc.expectedResult), len(result))
			}

			for ruleID, expectedRule := range tc.expectedResult {
				if _, ok := result[ruleID]; !ok {
					t.Errorf("Expected rule %s to be applied, but it was not", ruleID)
				} else {
					if result[ruleID].RuleName != expectedRule.RuleID {
						t.Errorf("Expected rule %s to have RuleName %s, but it had RuleName %s", ruleID, expectedRule.RuleID, result[ruleID].RuleName)
					}
				}
			}
		})
	}
}

func createRule(ruleID string, tags ...string) *ruledefine.Rule {
	return &ruledefine.Rule{
		RuleName: ruleID,
		Tags:     tags,
	}
}

func createRules(ruleIDs ...string) map[string]config.Rule {
	rules := make(map[string]config.Rule)
	for _, ruleID := range ruleIDs {
		rules[ruleID] = config.Rule{
			RuleID: ruleID,
		}
	}
	return rules
}

func rulesToMap(rules []*ruledefine.Rule) map[string]ruledefine.Rule {
	rulesMap := make(map[string]ruledefine.Rule)
	for _, rule := range rules {
		rulesMap[rule.RuleName] = *rule
	}
	return rulesMap
}

func TestIgnoreRules(t *testing.T) {
	tests := []struct {
		name           string
		allRules       []*ruledefine.Rule
		tags           []string
		expectedResult map[string]config.Rule
	}{
		{
			name: "Empty list",
			allRules: []*ruledefine.Rule{
				createRule("rule1", "tag1", "tag2"),
				createRule("rule2", "tag2", "tag3"),
			},
			tags:           []string{},
			expectedResult: createRules("rule1", "rule2"),
		},
		{
			name: "Ignore non-existing tag",
			allRules: []*ruledefine.Rule{
				createRule("rule1", "tag1", "tag2"),
				createRule("rule2", "tag2", "tag3"),
			},
			tags:           []string{"non-existing-tag"},
			expectedResult: createRules("rule1", "rule2"),
		},
		{
			name: "Ignore one rule ID",
			allRules: []*ruledefine.Rule{
				createRule("rule1", "tag1", "tag2"),
				createRule("rule2", "tag2", "tag3"),
			},
			tags:           []string{"rule1"},
			expectedResult: createRules("rule2"),
		},
		{
			name: "Ignore one tag",
			allRules: []*ruledefine.Rule{
				createRule("rule1", "tag1", "tag2"),
				createRule("rule2", "tag2", "tag3"),
			},
			tags:           []string{"tag2"},
			expectedResult: map[string]config.Rule{},
		},
		{
			name: "Ignore all tags",
			allRules: []*ruledefine.Rule{
				createRule("rule1", "tag1", "tag2"),
				createRule("rule2", "tag2", "tag3"),
			},
			tags:           []string{"tag1", "tag2", "tag3"},
			expectedResult: map[string]config.Rule{},
		},
	}

	for _, tt := range tests {
		t.Run(tt.name, func(t *testing.T) {
			gotResult := rulesToMap(ignoreRules(tt.allRules, tt.tags))

			if len(gotResult) != len(tt.expectedResult) {
				t.Errorf("expected %d rules, but got %d", len(tt.expectedResult), len(gotResult))
			}

			for _, rule := range tt.allRules {
				if _, ok := tt.expectedResult[rule.RuleName]; ok {
					if _, ok := gotResult[rule.RuleName]; !ok {
						t.Errorf("expected rule %s to be present, but it was not", rule.RuleName)
					}
				} else {
					if _, ok := gotResult[rule.RuleName]; ok {
						t.Errorf("expected rule %s to be ignored, but it was not", rule.RuleName)
					}
				}
			}
		})
	}
}

func TestConvertRuleNames(t *testing.T) {
	defaultRules := GetDefaultRules()
	for _, rule := range defaultRules {
		ruleName := rule.RuleName
		caser := cases.Title(language.English)
		if strings.Contains(ruleName, "-") {
			ruleName = caser.String(ruleName)
		}
		fmt.Println(ruleName)
	}
}<|MERGE_RESOLUTION|>--- conflicted
+++ resolved
@@ -24,12 +24,8 @@
 func TestLoadAllRulesCheckFields(t *testing.T) {
 	ruleIDMap := make(map[string]bool)
 	baseRuleIDMap := make(map[string]bool)
-<<<<<<< HEAD
 	allRules := GetDefaultRules(false)
-=======
-	allRules := GetDefaultRules()
 	allRules = append(allRules, getSpecialRules()...)
->>>>>>> 4ce1f514
 
 	for i, rule := range allRules {
 		// Verify existence of all required fields
@@ -339,7 +335,7 @@
 }
 
 func TestConvertRuleNames(t *testing.T) {
-	defaultRules := GetDefaultRules()
+	defaultRules := GetDefaultRules(false)
 	for _, rule := range defaultRules {
 		ruleName := rule.RuleName
 		caser := cases.Title(language.English)
