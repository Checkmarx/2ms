package cmd

import (
	"os"
	"strings"

	"github.com/checkmarx/2ms/plugins"
	"github.com/checkmarx/2ms/reporting"
	"github.com/checkmarx/2ms/secrets"
<<<<<<< HEAD
=======
	"os"
	"strings"
	"sync"
	"time"
>>>>>>> 487596f2

	"github.com/rs/zerolog"
	"github.com/rs/zerolog/log"
	"github.com/spf13/cobra"
)

const timeSleepInterval = 50

var rootCmd = &cobra.Command{
	Use:     "2ms",
	Short:   "2ms Secrets Detection",
	Run:     execute,
	Version: Version,
}

var Version = ""

var allPlugins = []plugins.IPlugin{
	&plugins.ConfluencePlugin{},
	&plugins.DiscordPlugin{},
}

func initLog() {
	zerolog.SetGlobalLevel(zerolog.InfoLevel)
	ll, err := rootCmd.Flags().GetString("log-level")
	if err != nil {
		log.Fatal().Msg(err.Error())
	}
	switch strings.ToLower(ll) {
	case "trace":
		zerolog.SetGlobalLevel(zerolog.TraceLevel)
	case "debug":
		zerolog.SetGlobalLevel(zerolog.DebugLevel)
	case "info":
		zerolog.SetGlobalLevel(zerolog.InfoLevel)
	case "warn":
		zerolog.SetGlobalLevel(zerolog.WarnLevel)
	case "err", "error":
		zerolog.SetGlobalLevel(zerolog.ErrorLevel)
	case "fatal":
		zerolog.SetGlobalLevel(zerolog.FatalLevel)
	default:
		zerolog.SetGlobalLevel(zerolog.InfoLevel)
	}
}

func Execute() {
	cobra.OnInitialize(initLog)
	rootCmd.Flags().BoolP("all", "", true, "scan all plugins")
	rootCmd.Flags().StringSlice("tags", []string{"all"}, "select rules to be applied")

	for _, plugin := range allPlugins {
		err := plugin.DefineCommandLineArgs(rootCmd)
		if err != nil {
			log.Fatal().Msg(err.Error())
		}
	}

	rootCmd.PersistentFlags().StringP("log-level", "", "info", "log level (trace, debug, info, warn, error, fatal)")

	if err := rootCmd.Execute(); err != nil {
		log.Fatal().Msg(err.Error())
	}
}

func validateTags(tags []string) {
	for _, tag := range tags {
		if !(strings.EqualFold(tag, "all") || strings.EqualFold(tag, secrets.TagApiKey) || strings.EqualFold(tag, secrets.TagClientId) ||
			strings.EqualFold(tag, secrets.TagClientSecret) || strings.EqualFold(tag, secrets.TagSecretKey) || strings.EqualFold(tag, secrets.TagAccessKey) ||
			strings.EqualFold(tag, secrets.TagAccessId) || strings.EqualFold(tag, secrets.TagApiToken) || strings.EqualFold(tag, secrets.TagAccessToken) ||
			strings.EqualFold(tag, secrets.TagRefreshToken) || strings.EqualFold(tag, secrets.TagPrivateKey) || strings.EqualFold(tag, secrets.TagPublicKey) ||
			strings.EqualFold(tag, secrets.TagEncryptionKey) || strings.EqualFold(tag, secrets.TagTriggerToken) || strings.EqualFold(tag, secrets.TagRegistrationToken) ||
			strings.EqualFold(tag, secrets.TagPassword) || strings.EqualFold(tag, secrets.TagUploadToken) || strings.EqualFold(tag, secrets.TagPublicSecret) ||
			strings.EqualFold(tag, secrets.TagSensitiveUrl) || strings.EqualFold(tag, secrets.TagWebhook)) {
			log.Fatal().Msgf(`invalid filter: %s`, tag)
		}
	}
}

func execute(cmd *cobra.Command, args []string) {
	tags, err := cmd.Flags().GetStringSlice("tags")
	if err != nil {
		log.Fatal().Msg(err.Error())
	}

	validateTags(tags)

	secrets := secrets.Init(tags)
	report := reporting.Init()

	var itemsChannel = make(chan plugins.Item)
	var secretsChannel = make(chan reporting.Secret)
	var errorsChannel = make(chan error)

	var wg sync.WaitGroup

	// -------------------------------------
	// Get content from plugins
	pluginsInitialized := 0
	for _, plugin := range allPlugins {
		err := plugin.Initialize(cmd)
		if err != nil {
			log.Error().Msg(err.Error())
			continue
		}
		pluginsInitialized += 1
	}

	if pluginsInitialized == 0 {
		log.Fatal().Msg("no scan plugin initialized. At least one plugin must be initialized to proceed. Stopping")
		os.Exit(1)
	}

	for _, plugin := range allPlugins {
		if !plugin.IsEnabled() {
			continue
		}

		wg.Add(1)
		go plugin.GetItems(itemsChannel, errorsChannel, &wg)
	}

	go func() {
		for {
			select {
			case item := <-itemsChannel:
				report.TotalItemsScanned++
				wg.Add(1)
				go secrets.Detect(secretsChannel, item, &wg)
			case secret := <-secretsChannel:
				report.TotalSecretsFound++
				report.Results[secret.ID] = append(report.Results[secret.ID], secret)
			case err, ok := <-errorsChannel:
				if !ok {
					return
				}
				log.Fatal().Msg(err.Error())
			}
		}
	}()
	wg.Wait()

	// Wait for last secret to be added to report
	time.Sleep(time.Millisecond * timeSleepInterval)

	// -------------------------------------
	// Show Report
	if report.TotalItemsScanned > 0 {
		report.ShowReport()
	} else {
		log.Error().Msg("Scan completed with empty content")
		os.Exit(0)
	}

	if report.TotalSecretsFound > 0 {
		os.Exit(1)
	} else {
		os.Exit(0)
	}

}<|MERGE_RESOLUTION|>--- conflicted
+++ resolved
@@ -4,16 +4,12 @@
 	"os"
 	"strings"
 
+	"sync"
+	"time"
+
 	"github.com/checkmarx/2ms/plugins"
 	"github.com/checkmarx/2ms/reporting"
 	"github.com/checkmarx/2ms/secrets"
-<<<<<<< HEAD
-=======
-	"os"
-	"strings"
-	"sync"
-	"time"
->>>>>>> 487596f2
 
 	"github.com/rs/zerolog"
 	"github.com/rs/zerolog/log"
