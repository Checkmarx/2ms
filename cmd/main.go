--- conflicted
+++ resolved
@@ -40,11 +40,7 @@
 	customRegexRuleVar []string
 	ignoreVar          []string
 	ignoreOnExitVar    = ignoreOnExitNone
-<<<<<<< HEAD
-	secretsConfigVar   secrets.EngineConfig
-=======
 	engineConfigVar    secrets.EngineConfig
->>>>>>> 099e21b3
 	validateVar        bool
 )
 
