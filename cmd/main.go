package cmd

import (
	"fmt"
	"os"
	"strings"
	"sync"
	"time"

	"github.com/checkmarx/2ms/config"
	"github.com/checkmarx/2ms/plugins"
	"github.com/checkmarx/2ms/reporting"
	"github.com/checkmarx/2ms/secrets"

	"github.com/rs/zerolog"
	"github.com/rs/zerolog/log"
	"github.com/spf13/cobra"
)

const (
	timeSleepInterval = 50
	reportPath        = "report-path"
	tags              = "tags"
	stdoutFormat      = "stdout-format"
)

var Version = "0.0.0"

const (
	tagsFlagName     = "tags"
	logLevelFlagName = "log-level"
)

var rootCmd = &cobra.Command{
	Use:     "2ms",
	Short:   "2ms Secrets Detection",
	Long:    "2ms Secrets Detection: A tool to detect secrets in public websites and communication services.",
	Version: Version,
}

var allPlugins = []plugins.IPlugin{
	&plugins.ConfluencePlugin{},
	&plugins.DiscordPlugin{},
	&plugins.RepositoryPlugin{},
}

var channels = plugins.Channels{
	Items:     make(chan plugins.Item),
	Errors:    make(chan error),
	WaitGroup: &sync.WaitGroup{},
}

var report = reporting.Init()
var secretsChan = make(chan reporting.Secret)

func initLog() {
	zerolog.SetGlobalLevel(zerolog.InfoLevel)
	ll, err := rootCmd.Flags().GetString(logLevelFlagName)
	if err != nil {
		log.Fatal().Msg(err.Error())
	}
	switch strings.ToLower(ll) {
	case "trace":
		zerolog.SetGlobalLevel(zerolog.TraceLevel)
	case "debug":
		zerolog.SetGlobalLevel(zerolog.DebugLevel)
	case "info":
		zerolog.SetGlobalLevel(zerolog.InfoLevel)
	case "warn":
		zerolog.SetGlobalLevel(zerolog.WarnLevel)
	case "err", "error":
		zerolog.SetGlobalLevel(zerolog.ErrorLevel)
	case "fatal":
		zerolog.SetGlobalLevel(zerolog.FatalLevel)
	default:
		zerolog.SetGlobalLevel(zerolog.InfoLevel)
	}
}

func Execute() {
	cobra.OnInitialize(initLog)
<<<<<<< HEAD
	rootCmd.Flags().BoolP("all", "", true, "scan all plugins")
	rootCmd.Flags().StringSlice(tags, []string{"all"}, "select rules to be applied")
	rootCmd.Flags().StringSlice(reportPath, []string{"all"}, "path to generate report file")
	rootCmd.Flags().StringP(stdoutFormat, "", "yaml", "scan all plugins")
=======
	rootCmd.PersistentFlags().StringSlice(tagsFlagName, []string{"all"}, "select rules to be applied")
	rootCmd.PersistentFlags().String(logLevelFlagName, "info", "log level (trace, debug, info, warn, error, fatal)")

	rootCmd.PersistentPreRun = preRun
	rootCmd.PersistentPostRun = postRun

	group := "Commands"
	rootCmd.AddGroup(&cobra.Group{Title: group, ID: group})
>>>>>>> a549abe3

	for _, plugin := range allPlugins {
		subCommand, err := plugin.DefineCommand(channels)
		subCommand.GroupID = group
		if err != nil {
			log.Fatal().Msg(fmt.Sprintf("error while defining command for plugin %s: %s", plugin.GetName(), err.Error()))
		}
		rootCmd.AddCommand(subCommand)
	}

	if err := rootCmd.Execute(); err != nil {
		log.Fatal().Msg(err.Error())
	}
}

func validateTags(tags []string) {
	for _, tag := range tags {
		if !(strings.EqualFold(tag, "all") || strings.EqualFold(tag, secrets.TagApiKey) || strings.EqualFold(tag, secrets.TagClientId) ||
			strings.EqualFold(tag, secrets.TagClientSecret) || strings.EqualFold(tag, secrets.TagSecretKey) || strings.EqualFold(tag, secrets.TagAccessKey) ||
			strings.EqualFold(tag, secrets.TagAccessId) || strings.EqualFold(tag, secrets.TagApiToken) || strings.EqualFold(tag, secrets.TagAccessToken) ||
			strings.EqualFold(tag, secrets.TagRefreshToken) || strings.EqualFold(tag, secrets.TagPrivateKey) || strings.EqualFold(tag, secrets.TagPublicKey) ||
			strings.EqualFold(tag, secrets.TagEncryptionKey) || strings.EqualFold(tag, secrets.TagTriggerToken) || strings.EqualFold(tag, secrets.TagRegistrationToken) ||
			strings.EqualFold(tag, secrets.TagPassword) || strings.EqualFold(tag, secrets.TagUploadToken) || strings.EqualFold(tag, secrets.TagPublicSecret) ||
			strings.EqualFold(tag, secrets.TagSensitiveUrl) || strings.EqualFold(tag, secrets.TagWebhook)) {
			log.Fatal().Msgf(`invalid filter: %s`, tag)
		}
	}
}

<<<<<<< HEAD
func execute(cmd *cobra.Command, args []string) {
	tags, err := cmd.Flags().GetStringSlice(tags)
	reportPath, _ := cmd.Flags().GetStringSlice(reportPath)
	stdoutFormat, _ := cmd.Flags().GetString(stdoutFormat)

=======
func preRun(cmd *cobra.Command, args []string) {
	tags, err := cmd.Flags().GetStringSlice(tagsFlagName)
>>>>>>> a549abe3
	if err != nil {
		log.Fatal().Msg(err.Error())
	}

	validateTags(tags)

	secrets := secrets.Init(tags)
<<<<<<< HEAD
	report := reporting.Init()

	var itemsChannel = make(chan plugins.Item)
	var secretsChannel = make(chan reporting.Secret)
	var errorsChannel = make(chan error)

	var wg sync.WaitGroup

	cfg := config.LoadConfig("2ms", Version)

	// -------------------------------------
	// Get content from plugins
	pluginsInitialized := 0
	for _, plugin := range allPlugins {
		err := plugin.Initialize(cmd)
		if err != nil {
			log.Error().Msg(err.Error())
			continue
		}
		pluginsInitialized += 1
	}

	if pluginsInitialized == 0 {
		log.Fatal().Msg("no scan plugin initialized. At least one plugin must be initialized to proceed. Stopping")
		os.Exit(1)
	}

	for _, plugin := range allPlugins {
		if !plugin.IsEnabled() {
			continue
		}

		wg.Add(1)
		go plugin.GetItems(itemsChannel, errorsChannel, &wg)
	}
=======
>>>>>>> a549abe3

	go func() {
		for {
			select {
			case item := <-channels.Items:
				report.TotalItemsScanned++
				channels.WaitGroup.Add(1)
				go secrets.Detect(secretsChan, item, channels.WaitGroup)
			case secret := <-secretsChan:
				report.TotalSecretsFound++
<<<<<<< HEAD
				report.Results[secret.Source] = append(report.Results[secret.Source], secret)
			case err, ok := <-errorsChannel:
=======
				report.Results[secret.ID] = append(report.Results[secret.ID], secret)
			case err, ok := <-channels.Errors:
>>>>>>> a549abe3
				if !ok {
					return
				}
				log.Fatal().Msg(err.Error())
			}
		}
	}()
}

func postRun(cmd *cobra.Command, args []string) {
	channels.WaitGroup.Wait()

	// Wait for last secret to be added to report
	time.Sleep(time.Millisecond * timeSleepInterval)

	// -------------------------------------
	// Show Report
	if report.TotalItemsScanned > 0 {
		report.ShowReport(stdoutFormat, cfg)
		if len(reportPath) > 0 {
			err := report.WriteFile(reportPath, cfg)
			if err != nil {
				log.Error().Msgf("Failed to create report file with error: %s", err)
			}
		}
	} else {
		log.Error().Msg("Scan completed with empty content")
		os.Exit(0)
	}

	if report.TotalSecretsFound > 0 {
		os.Exit(1)
	} else {
		os.Exit(0)
	}
}<|MERGE_RESOLUTION|>--- conflicted
+++ resolved
@@ -4,6 +4,7 @@
 	"fmt"
 	"os"
 	"strings"
+
 	"sync"
 	"time"
 
@@ -20,21 +21,17 @@
 const (
 	timeSleepInterval = 50
 	reportPath        = "report-path"
-	tags              = "tags"
 	stdoutFormat      = "stdout-format"
-)
-
-var Version = "0.0.0"
-
-const (
 	tagsFlagName     = "tags"
 	logLevelFlagName = "log-level"
 )
 
+var Version = "0.0.0"
+
 var rootCmd = &cobra.Command{
 	Use:     "2ms",
 	Short:   "2ms Secrets Detection",
-	Long:    "2ms Secrets Detection: A tool to detect secrets in public websites and communication services.",
+	Run:     execute,
 	Version: Version,
 }
 
@@ -79,12 +76,6 @@
 
 func Execute() {
 	cobra.OnInitialize(initLog)
-<<<<<<< HEAD
-	rootCmd.Flags().BoolP("all", "", true, "scan all plugins")
-	rootCmd.Flags().StringSlice(tags, []string{"all"}, "select rules to be applied")
-	rootCmd.Flags().StringSlice(reportPath, []string{"all"}, "path to generate report file")
-	rootCmd.Flags().StringP(stdoutFormat, "", "yaml", "scan all plugins")
-=======
 	rootCmd.PersistentFlags().StringSlice(tagsFlagName, []string{"all"}, "select rules to be applied")
 	rootCmd.PersistentFlags().String(logLevelFlagName, "info", "log level (trace, debug, info, warn, error, fatal)")
 
@@ -93,7 +84,6 @@
 
 	group := "Commands"
 	rootCmd.AddGroup(&cobra.Group{Title: group, ID: group})
->>>>>>> a549abe3
 
 	for _, plugin := range allPlugins {
 		subCommand, err := plugin.DefineCommand(channels)
@@ -103,6 +93,8 @@
 		}
 		rootCmd.AddCommand(subCommand)
 	}
+
+	rootCmd.PersistentFlags().StringP("log-level", "", "info", "log level (trace, debug, info, warn, error, fatal)")
 
 	if err := rootCmd.Execute(); err != nil {
 		log.Fatal().Msg(err.Error())
@@ -123,16 +115,10 @@
 	}
 }
 
-<<<<<<< HEAD
-func execute(cmd *cobra.Command, args []string) {
-	tags, err := cmd.Flags().GetStringSlice(tags)
+func preRun(cmd *cobra.Command, args []string) {
+	tags, err := cmd.Flags().GetStringSlice(tagsFlagName)
 	reportPath, _ := cmd.Flags().GetStringSlice(reportPath)
 	stdoutFormat, _ := cmd.Flags().GetString(stdoutFormat)
-
-=======
-func preRun(cmd *cobra.Command, args []string) {
-	tags, err := cmd.Flags().GetStringSlice(tagsFlagName)
->>>>>>> a549abe3
 	if err != nil {
 		log.Fatal().Msg(err.Error())
 	}
@@ -140,16 +126,15 @@
 	validateTags(tags)
 
 	secrets := secrets.Init(tags)
-<<<<<<< HEAD
 	report := reporting.Init()
+
+	cfg := config.LoadConfig("2ms", Version)
 
 	var itemsChannel = make(chan plugins.Item)
 	var secretsChannel = make(chan reporting.Secret)
 	var errorsChannel = make(chan error)
 
 	var wg sync.WaitGroup
-
-	cfg := config.LoadConfig("2ms", Version)
 
 	// -------------------------------------
 	// Get content from plugins
@@ -176,8 +161,6 @@
 		wg.Add(1)
 		go plugin.GetItems(itemsChannel, errorsChannel, &wg)
 	}
-=======
->>>>>>> a549abe3
 
 	go func() {
 		for {
@@ -188,13 +171,8 @@
 				go secrets.Detect(secretsChan, item, channels.WaitGroup)
 			case secret := <-secretsChan:
 				report.TotalSecretsFound++
-<<<<<<< HEAD
-				report.Results[secret.Source] = append(report.Results[secret.Source], secret)
-			case err, ok := <-errorsChannel:
-=======
-				report.Results[secret.ID] = append(report.Results[secret.ID], secret)
+				report.Results[secret.Source] = append(report.Results[secret.ID], secret)
 			case err, ok := <-channels.Errors:
->>>>>>> a549abe3
 				if !ok {
 					return
 				}
