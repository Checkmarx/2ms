--- conflicted
+++ resolved
@@ -773,7 +773,6 @@
 	e.wg.Wait()
 }
 
-<<<<<<< HEAD
 func filterGenericDuplicateFindings(findings []report.Finding) []report.Finding {
 	var retFindings []report.Finding
 	for i := range findings {
@@ -801,7 +800,8 @@
 		}
 	}
 	return retFindings
-=======
+}
+
 // isSecretFromConfluenceResourceIdentifier reports whether a regex match found in a line
 // actually belongs to Confluence Storage Format metadata (the `ri:` namespace) rather than
 // real user content. This lets us ignore false-positives that cannot be suppressed via the
@@ -816,5 +816,4 @@
 	pat := `<[^>]*\sri:` + q + `[^>]*>`
 	re := regexp.MustCompile(pat)
 	return re.MatchString(secretLine)
->>>>>>> 3e8b286b
 }