package cmd

import (
	"fmt"
	"sync"

	"github.com/checkmarx/2ms/config"
	"github.com/checkmarx/2ms/plugins"
	"github.com/checkmarx/2ms/reporting"
	"github.com/checkmarx/2ms/secrets"
	"github.com/rs/zerolog/log"
	"github.com/spf13/cobra"
	"github.com/spf13/viper"
)

var Version = "0.0.0"

const (
	timeSleepInterval         = 50
	outputFormatRegexpPattern = `^(ya?ml|json|sarif)$`
	configFileFlag            = "config"

	logLevelFlagName           = "log-level"
	reportPathFlagName         = "report-path"
	stdoutFormatFlagName       = "stdout-format"
	customRegexRuleFlagName    = "regex"
	ruleFlagName               = "rule"
	ignoreRuleFlagName         = "ignore-rule"
	ignoreFlagName             = "ignore-result"
	specialRulesFlagName       = "add-special-rule"
	ignoreOnExitFlagName       = "ignore-on-exit"
	maxTargetMegabytesFlagName = "max-target-megabytes"
	validate                   = "validate"
)

var (
	logLevelVar        string
	reportPathVar      []string
	stdoutFormatVar    string
	customRegexRuleVar []string
	ignoreVar          []string
	ignoreOnExitVar    = ignoreOnExitNone
	secretsConfigVar   secrets.SecretsConfig
	validateVar        bool
)

var rootCmd = &cobra.Command{
	Use:     "2ms",
	Short:   "2ms Secrets Detection",
	Long:    "2ms Secrets Detection: A tool to detect secrets in public websites and communication services.",
	Version: Version,
}

const envPrefix = "2MS"

var configFilePath string
var vConfig = viper.New()

var allPlugins = []plugins.IPlugin{
	&plugins.ConfluencePlugin{},
	&plugins.DiscordPlugin{},
	&plugins.FileSystemPlugin{},
	&plugins.SlackPlugin{},
	&plugins.PaligoPlugin{},
	&plugins.GitPlugin{},
}

var channels = plugins.Channels{
	Items:     make(chan plugins.Item),
	Errors:    make(chan error),
	WaitGroup: &sync.WaitGroup{},
}

var report = reporting.Init()
var secretsChan = make(chan *reporting.Secret)

func Execute() (int, error) {
	vConfig.SetEnvPrefix(envPrefix)
	vConfig.AutomaticEnv()

	cobra.OnInitialize(initialize)
	rootCmd.PersistentFlags().StringVar(&configFilePath, configFileFlag, "", "config file path")
	cobra.CheckErr(rootCmd.MarkPersistentFlagFilename(configFileFlag, "yaml", "yml", "json"))
	rootCmd.PersistentFlags().StringVar(&logLevelVar, logLevelFlagName, "info", "log level (trace, debug, info, warn, error, fatal)")
	rootCmd.PersistentFlags().StringSliceVar(&reportPathVar, reportPathFlagName, []string{}, "path to generate report files. The output format will be determined by the file extension (.json, .yaml, .sarif)")
	rootCmd.PersistentFlags().StringVar(&stdoutFormatVar, stdoutFormatFlagName, "yaml", "stdout output format, available formats are: json, yaml, sarif")
	rootCmd.PersistentFlags().StringArrayVar(&customRegexRuleVar, customRegexRuleFlagName, []string{}, "custom regexes to apply to the scan, must be valid Go regex")
	rootCmd.PersistentFlags().StringSliceVar(&secretsConfigVar.SelectedList, ruleFlagName, []string{}, "select rules by name or tag to apply to this scan")
	rootCmd.PersistentFlags().StringSliceVar(&secretsConfigVar.IgnoreList, ignoreRuleFlagName, []string{}, "ignore rules by name or tag")
	rootCmd.PersistentFlags().StringSliceVar(&ignoreVar, ignoreFlagName, []string{}, "ignore specific result by id")
	rootCmd.PersistentFlags().StringSliceVar(&secretsConfigVar.SpecialList, specialRulesFlagName, []string{}, "special (non-default) rules to apply.\nThis list is not affected by the --rule and --ignore-rule flags.")
	rootCmd.PersistentFlags().Var(&ignoreOnExitVar, ignoreOnExitFlagName, "defines which kind of non-zero exits code should be ignored\naccepts: all, results, errors, none\nexample: if 'results' is set, only engine errors will make 2ms exit code different from 0")
	rootCmd.PersistentFlags().IntVar(&secretsConfigVar.MaxTargetMegabytes, maxTargetMegabytesFlagName, 0, "files larger than this will be skipped.\nOmit or set to 0 to disable this check.")
	rootCmd.PersistentFlags().BoolVar(&validateVar, validate, false, "Validate the secrets found")

	rootCmd.AddCommand(secrets.GetRulesCommand(&secretsConfigVar))

	group := "Commands"
	rootCmd.AddGroup(&cobra.Group{Title: group, ID: group})

	for _, plugin := range allPlugins {
		subCommand, err := plugin.DefineCommand(channels.Items, channels.Errors)
		if err != nil {
			return 0, fmt.Errorf("error while defining command for plugin %s: %s", plugin.GetName(), err.Error())
		}
		subCommand.GroupID = group
		subCommand.PreRunE = preRun
		subCommand.PostRunE = postRun
		rootCmd.AddCommand(subCommand)
	}

	listenForErrors(channels.Errors)

	if err := rootCmd.Execute(); err != nil {
		return 0, err
	}

	return report.TotalSecretsFound, nil
}

func preRun(cmd *cobra.Command, args []string) error {
	if err := validateFormat(stdoutFormatVar, reportPathVar); err != nil {
		return err
	}

	engine, err := secrets.Init(secretsConfigVar)
	if err != nil {
		return err
	}

	if err := engine.AddRegexRules(customRegexRuleVar); err != nil {
		return err
	}

	channels.WaitGroup.Add(1)
<<<<<<< HEAD
	go processItems(secrets)
=======
	go processItems(engine)
>>>>>>> ba811c5e

	channels.WaitGroup.Add(1)
	go processSecrets()

	return nil
}

func postRun(cmd *cobra.Command, args []string) error {
	channels.WaitGroup.Wait()

	cfg := config.LoadConfig("2ms", Version)

	if report.TotalItemsScanned > 0 {
		if err := report.ShowReport(stdoutFormatVar, cfg); err != nil {
			return err
		}

		if len(reportPathVar) > 0 {
			err := report.WriteFile(reportPathVar, cfg)
			if err != nil {
				return fmt.Errorf("failed to create report file with error: %s", err)
			}
		}
	} else {
		log.Info().Msg("Scan completed with empty content")
	}

	return nil
}<|MERGE_RESOLUTION|>--- conflicted
+++ resolved
@@ -133,11 +133,7 @@
 	}
 
 	channels.WaitGroup.Add(1)
-<<<<<<< HEAD
-	go processItems(secrets)
-=======
 	go processItems(engine)
->>>>>>> ba811c5e
 
 	channels.WaitGroup.Add(1)
 	go processSecrets()
