package cmd

import (
	"github.com/checkmarx/2ms/plugins"
	"github.com/checkmarx/2ms/reporting"
	"github.com/checkmarx/2ms/secrets"
	"strings"
	"time"

	"github.com/rs/zerolog"
	"github.com/rs/zerolog/log"
	"github.com/spf13/cobra"
)

var rootCmd = &cobra.Command{
	Use:   "2ms",
	Short: "2ms Secrets Detection",
	Run:   execute,
}

var allPlugins = []plugins.IPlugin{
	&plugins.ConfluencePlugin{},
}

func initLog() {
	zerolog.SetGlobalLevel(zerolog.InfoLevel)
	ll, err := rootCmd.Flags().GetString("log-level")
	if err != nil {
		log.Fatal().Msg(err.Error())
	}
	switch strings.ToLower(ll) {
	case "trace":
		zerolog.SetGlobalLevel(zerolog.TraceLevel)
	case "debug":
		zerolog.SetGlobalLevel(zerolog.DebugLevel)
	case "info":
		zerolog.SetGlobalLevel(zerolog.InfoLevel)
	case "warn":
		zerolog.SetGlobalLevel(zerolog.WarnLevel)
	case "err", "error":
		zerolog.SetGlobalLevel(zerolog.ErrorLevel)
	case "fatal":
		zerolog.SetGlobalLevel(zerolog.FatalLevel)
	default:
		zerolog.SetGlobalLevel(zerolog.InfoLevel)
	}
}

func Execute() {
	cobra.OnInitialize(initLog)
	rootCmd.Flags().BoolP("all", "", true, "scan all plugins")
	rootCmd.Flags().StringSlice("tags", []string{"all"}, "select rules to be applied")

	for _, plugin := range allPlugins {
		err := plugin.DefineCommandLineArgs(rootCmd)
		if err != nil {
			log.Fatal().Msg(err.Error())
		}
	}

	rootCmd.PersistentFlags().StringP("log-level", "", "info", "log level (trace, debug, info, warn, error, fatal)")

	if err := rootCmd.Execute(); err != nil {
		log.Fatal().Msg(err.Error())
	}
}

func validateTags(tags []string) {
	for _, tag := range tags {
		if !(strings.EqualFold(tag, "all") || strings.EqualFold(tag, secrets.TagApiKey) || strings.EqualFold(tag, secrets.TagClientId) ||
			strings.EqualFold(tag, secrets.TagClientSecret) || strings.EqualFold(tag, secrets.TagSecretKey) || strings.EqualFold(tag, secrets.TagAccessKey) ||
			strings.EqualFold(tag, secrets.TagAccessId) || strings.EqualFold(tag, secrets.TagApiToken) || strings.EqualFold(tag, secrets.TagAccessToken) ||
			strings.EqualFold(tag, secrets.TagRefreshToken) || strings.EqualFold(tag, secrets.TagPrivateKey) || strings.EqualFold(tag, secrets.TagPublicKey) ||
			strings.EqualFold(tag, secrets.TagEncryptionKey) || strings.EqualFold(tag, secrets.TagTriggerToken) || strings.EqualFold(tag, secrets.TagRegistrationToken) ||
			strings.EqualFold(tag, secrets.TagPassword) || strings.EqualFold(tag, secrets.TagUploadToken) || strings.EqualFold(tag, secrets.TagPublicSecret) ||
			strings.EqualFold(tag, secrets.TagSensitiveUrl) || strings.EqualFold(tag, secrets.TagWebhook)) {
			log.Fatal().Msgf(`invalid filter: %s`, tag)
		}
	}
}

func execute(cmd *cobra.Command, args []string) {
	tags, err := cmd.Flags().GetStringSlice("tags")
	if err != nil {
		log.Fatal().Msg(err.Error())
	}

<<<<<<< HEAD
	start := time.Now()
=======
	validateTags(tags)
>>>>>>> c6868197

	// -------------------------------------
	// Get content from plugins

	for _, plugin := range allPlugins {
		err := plugin.Initialize(cmd)
		if err != nil {
			log.Fatal().Msg(err.Error())
		}
	}

	items := make([]plugins.Item, 0)
	for _, plugin := range allPlugins {
		if !plugin.IsEnabled() {
			continue
		}

		pluginItems, err := plugin.GetItems()
		if err != nil {
			log.Fatal().Msg(err.Error())
		}
		items = append(items, *pluginItems...)
	}

	report := reporting.Report{}
	report.Results = make(map[string][]reporting.Secret)
	// -------------------------------------
	// Detect Secrets

	secrets := secrets.Init(tags)

<<<<<<< HEAD
		report.Results = wrap.RunScans(items)

		report.TotalItemsScanned = len(items)
	}
=======
	for _, item := range items {
		secrets := secrets.Detect(item.Content)
		report.Results[item.ID] = append(report.Results[item.ID], secrets...)
	}
	report.TotalItemsScanned = len(items)

>>>>>>> c6868197
	// -------------------------------------
	// Show Report

	reporting.ShowReport(report)

	dur := time.Since(start)
	log.Info().Msgf("Total time of %dh%d e %d", int(dur.Hours()), int(dur.Minutes()), int(dur.Seconds()))
}<|MERGE_RESOLUTION|>--- conflicted
+++ resolved
@@ -85,11 +85,7 @@
 		log.Fatal().Msg(err.Error())
 	}
 
-<<<<<<< HEAD
-	start := time.Now()
-=======
 	validateTags(tags)
->>>>>>> c6868197
 
 	// -------------------------------------
 	// Get content from plugins
@@ -116,24 +112,16 @@
 
 	report := reporting.Report{}
 	report.Results = make(map[string][]reporting.Secret)
+
+	start := time.Now()
 	// -------------------------------------
 	// Detect Secrets
 
 	secrets := secrets.Init(tags)
 
-<<<<<<< HEAD
-		report.Results = wrap.RunScans(items)
-
-		report.TotalItemsScanned = len(items)
-	}
-=======
-	for _, item := range items {
-		secrets := secrets.Detect(item.Content)
-		report.Results[item.ID] = append(report.Results[item.ID], secrets...)
-	}
+	report.Results = secrets.RunScans(items)
 	report.TotalItemsScanned = len(items)
 
->>>>>>> c6868197
 	// -------------------------------------
 	// Show Report
 
