module github.com/checkmarx/2ms/v4

go 1.24.6

replace (
	golang.org/x/oauth2 => golang.org/x/oauth2 v0.30.0
	google.golang.org/grpc => google.golang.org/grpc v1.73.0
)

require (
	github.com/bwmarrin/discordgo v0.27.1
	github.com/gitleaks/go-gitdiff v0.9.1
	github.com/h2non/filetype v1.1.3
	github.com/rs/zerolog v1.33.0
	github.com/shirou/gopsutil v3.21.11+incompatible
	github.com/slack-go/slack v0.12.2
	github.com/spf13/cobra v1.9.1
	github.com/spf13/pflag v1.0.6
	github.com/spf13/viper v1.20.1
	github.com/stretchr/testify v1.10.0
<<<<<<< HEAD
	github.com/zricethezav/gitleaks/v8 v8.27.2
=======
	github.com/zricethezav/gitleaks/v8 v8.28.0
>>>>>>> 071dbe0e
	go.uber.org/mock v0.5.2
	golang.org/x/net v0.40.0
	golang.org/x/sync v0.14.0
	golang.org/x/time v0.5.0
	gopkg.in/yaml.v3 v3.0.1
)

require (
	dario.cat/mergo v1.0.1 // indirect
	github.com/BobuSumisu/aho-corasick v1.0.3 // indirect
	github.com/Masterminds/goutils v1.1.1 // indirect
	github.com/Masterminds/semver/v3 v3.3.0 // indirect
	github.com/Masterminds/sprig/v3 v3.3.0 // indirect
	github.com/STARRY-S/zip v0.2.1 // indirect
	github.com/andybalholm/brotli v1.1.2-0.20250424173009-453214e765f3 // indirect
	github.com/aymanbagabas/go-osc52/v2 v2.0.1 // indirect
	github.com/bodgit/plumbing v1.3.0 // indirect
	github.com/bodgit/sevenzip v1.6.0 // indirect
	github.com/bodgit/windows v1.0.1 // indirect
	github.com/charmbracelet/lipgloss v0.7.1 // indirect
	github.com/davecgh/go-spew v1.1.2-0.20180830191138-d8f796af33cc // indirect
	github.com/dsnet/compress v0.0.2-0.20230904184137-39efe44ab707 // indirect
	github.com/fatih/semgroup v1.2.0 // indirect
	github.com/fsnotify/fsnotify v1.8.0 // indirect
	github.com/go-ole/go-ole v1.2.6 // indirect
<<<<<<< HEAD
	github.com/go-viper/mapstructure/v2 v2.3.0 // indirect
=======
	github.com/go-viper/mapstructure/v2 v2.4.0 // indirect
>>>>>>> 071dbe0e
	github.com/google/uuid v1.6.0 // indirect
	github.com/gorilla/websocket v1.5.0 // indirect
	github.com/hashicorp/errwrap v1.1.0 // indirect
	github.com/hashicorp/go-multierror v1.1.1 // indirect
	github.com/hashicorp/golang-lru/v2 v2.0.7 // indirect
	github.com/huandu/xstrings v1.5.0 // indirect
	github.com/inconshreveable/mousetrap v1.1.0 // indirect
	github.com/klauspost/compress v1.17.11 // indirect
	github.com/klauspost/pgzip v1.2.6 // indirect
	github.com/lucasb-eyer/go-colorful v1.2.0 // indirect
	github.com/lucasjones/reggen v0.0.0-20200904144131-37ba4fa293bb // indirect
	github.com/mattn/go-colorable v0.1.14 // indirect
	github.com/mattn/go-isatty v0.0.20 // indirect
	github.com/mattn/go-runewidth v0.0.14 // indirect
<<<<<<< HEAD
	github.com/mholt/archives v0.1.2 // indirect
=======
	github.com/mholt/archives v0.1.3 // indirect
	github.com/mikelolasagasti/xz v1.0.1 // indirect
>>>>>>> 071dbe0e
	github.com/minio/minlz v1.0.0 // indirect
	github.com/mitchellh/copystructure v1.2.0 // indirect
	github.com/mitchellh/reflectwalk v1.0.2 // indirect
	github.com/muesli/reflow v0.3.0 // indirect
	github.com/muesli/termenv v0.15.1 // indirect
	github.com/nwaples/rardecode/v2 v2.1.0 // indirect
	github.com/pelletier/go-toml/v2 v2.2.3 // indirect
	github.com/pierrec/lz4/v4 v4.1.21 // indirect
	github.com/pmezard/go-difflib v1.0.1-0.20181226105442-5d4384ee4fb2 // indirect
	github.com/rivo/uniseg v0.4.4 // indirect
	github.com/sagikazarmark/locafero v0.9.0 // indirect
	github.com/shopspring/decimal v1.4.0 // indirect
	github.com/sorairolake/lzip-go v0.3.5 // indirect
	github.com/sourcegraph/conc v0.3.0 // indirect
	github.com/spf13/afero v1.14.0 // indirect
	github.com/spf13/cast v1.7.1 // indirect
	github.com/subosito/gotenv v1.6.0 // indirect
	github.com/tetratelabs/wazero v1.9.0 // indirect
<<<<<<< HEAD
	github.com/therootcompany/xz v1.0.1 // indirect
=======
>>>>>>> 071dbe0e
	github.com/ulikunitz/xz v0.5.12 // indirect
	github.com/wasilibs/go-re2 v1.9.0 // indirect
	github.com/wasilibs/wazero-helpers v0.0.0-20240620070341-3dff1577cd52 // indirect
	github.com/yusufpapurcu/wmi v1.2.4 // indirect
	go.uber.org/multierr v1.11.0 // indirect
	go4.org v0.0.0-20230225012048-214862532bf5 // indirect
	golang.org/x/crypto v0.38.0 // indirect
	golang.org/x/exp v0.0.0-20250218142911-aa4b98e5adaa // indirect
	golang.org/x/sys v0.33.0 // indirect
	golang.org/x/text v0.25.0 // indirect
)<|MERGE_RESOLUTION|>--- conflicted
+++ resolved
@@ -18,11 +18,7 @@
 	github.com/spf13/pflag v1.0.6
 	github.com/spf13/viper v1.20.1
 	github.com/stretchr/testify v1.10.0
-<<<<<<< HEAD
-	github.com/zricethezav/gitleaks/v8 v8.27.2
-=======
 	github.com/zricethezav/gitleaks/v8 v8.28.0
->>>>>>> 071dbe0e
 	go.uber.org/mock v0.5.2
 	golang.org/x/net v0.40.0
 	golang.org/x/sync v0.14.0
@@ -48,11 +44,7 @@
 	github.com/fatih/semgroup v1.2.0 // indirect
 	github.com/fsnotify/fsnotify v1.8.0 // indirect
 	github.com/go-ole/go-ole v1.2.6 // indirect
-<<<<<<< HEAD
-	github.com/go-viper/mapstructure/v2 v2.3.0 // indirect
-=======
 	github.com/go-viper/mapstructure/v2 v2.4.0 // indirect
->>>>>>> 071dbe0e
 	github.com/google/uuid v1.6.0 // indirect
 	github.com/gorilla/websocket v1.5.0 // indirect
 	github.com/hashicorp/errwrap v1.1.0 // indirect
@@ -67,12 +59,8 @@
 	github.com/mattn/go-colorable v0.1.14 // indirect
 	github.com/mattn/go-isatty v0.0.20 // indirect
 	github.com/mattn/go-runewidth v0.0.14 // indirect
-<<<<<<< HEAD
-	github.com/mholt/archives v0.1.2 // indirect
-=======
 	github.com/mholt/archives v0.1.3 // indirect
 	github.com/mikelolasagasti/xz v1.0.1 // indirect
->>>>>>> 071dbe0e
 	github.com/minio/minlz v1.0.0 // indirect
 	github.com/mitchellh/copystructure v1.2.0 // indirect
 	github.com/mitchellh/reflectwalk v1.0.2 // indirect
@@ -91,10 +79,6 @@
 	github.com/spf13/cast v1.7.1 // indirect
 	github.com/subosito/gotenv v1.6.0 // indirect
 	github.com/tetratelabs/wazero v1.9.0 // indirect
-<<<<<<< HEAD
-	github.com/therootcompany/xz v1.0.1 // indirect
-=======
->>>>>>> 071dbe0e
 	github.com/ulikunitz/xz v0.5.12 // indirect
 	github.com/wasilibs/go-re2 v1.9.0 // indirect
 	github.com/wasilibs/wazero-helpers v0.0.0-20240620070341-3dff1577cd52 // indirect
