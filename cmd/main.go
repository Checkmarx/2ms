--- conflicted
+++ resolved
@@ -2,10 +2,10 @@
 
 import (
 	"fmt"
+	"log"
 	"path/filepath"
 	"regexp"
 	"strings"
-	"time"
 
 	"github.com/checkmarx/2ms/config"
 	"github.com/checkmarx/2ms/lib"
@@ -189,23 +189,6 @@
 
 	channels.WaitGroup.Add(1)
 	go func() {
-<<<<<<< HEAD
-		for {
-			select {
-			case item := <-channels.Items:
-				report.TotalItemsScanned++
-				channels.WaitGroup.Add(1)
-				go secrets.Detect(item, secretsChan, channels.WaitGroup, ignoreVar)
-			case secret := <-secretsChan:
-				report.TotalSecretsFound++
-				report.Results[secret.ID] = append(report.Results[secret.ID], secret)
-			case err, ok := <-channels.Errors:
-				if !ok || ShowError("errors") {
-					return
-				}
-				errorChan <- err
-			}
-=======
 		defer channels.WaitGroup.Done()
 
 		wgItems := &sync.WaitGroup{}
@@ -230,7 +213,6 @@
 	go func() {
 		for err := range channels.Errors {
 			log.Fatal().Msg(err.Error())
->>>>>>> d4fada85
 		}
 	}()
 
@@ -242,18 +224,6 @@
 
 	cfg := config.LoadConfig("2ms", Version)
 
-<<<<<<< HEAD
-	// Wait for last secret to be added to report
-	time.Sleep(time.Millisecond * timeSleepInterval)
-
-	if len(errorChan) != 0 {
-		errorInChan := <-errorChan
-		close(errorChan)
-		return errorInChan
-	}
-
-=======
->>>>>>> d4fada85
 	// -------------------------------------
 	// Show Report
 	if report.TotalItemsScanned > 0 {
