name: Release

on:
  workflow_dispatch:
    inputs:
      version_override:
        description: 'Override semantic version (e.g., v4.3.0) - leave empty for automatic calculation'
        required: false
        type: string
  push:
    branches: [master]

jobs:
  test:
    name: Test
    runs-on: ubuntu-latest

    outputs:
      git_tag: ${{ steps.semantic_release_info.outputs.git_tag || steps.version_override.outputs.git_tag }}
      version: ${{ steps.semantic_release_info.outputs.version || steps.version_override.outputs.version }}
      notes: ${{ steps.semantic_release_info.outputs.notes || steps.version_override.outputs.notes }}
    steps:
      - name: Checkout code
        uses: actions/checkout@b4ffde65f46336ab88eb53be808477a3936bae11 # v4.1.1
        with:
          fetch-depth: 0 # Required for 2ms to have visibility to all commit history

      - uses: actions/setup-go@0c52d547c9bc32b1aa3301fd7a9cb496313a4491 # v5.0.0
        with:
          go-version-file: go.mod
<<<<<<< HEAD
      - name: Go Linter
        run: docker run --rm -v $(pwd):/app -w /app golangci/golangci-lint:v2.5.0 golangci-lint run --timeout=5m
=======
>>>>>>> 157c057e

      - name: Unit Tests
        run: go test ./...

      - name: Gets release info
        id: semantic_release_info
        if: github.event_name == 'workflow_dispatch' && github.event.inputs.version_override == ''
        uses: jossef/action-semantic-release-info@277fc891fc5ac40ed0e8d6bf59a0e24a25dfdeac #v3.0.0
        env:
          GITHUB_TOKEN: ${{ secrets.GITHUB_TOKEN }}

      - name: Override version if specified
        id: version_override
        if: github.event_name == 'workflow_dispatch' && github.event.inputs.version_override != ''
        run: |
          echo "Using manual version override: ${{ github.event.inputs.version_override }}"
          echo "git_tag=${{ github.event.inputs.version_override }}" >> $GITHUB_OUTPUT
          echo "version=$(echo '${{ github.event.inputs.version_override }}' | sed 's/^v//')" >> $GITHUB_OUTPUT
          echo "notes=Manual release with version override to ${{ github.event.inputs.version_override }}" >> $GITHUB_OUTPUT

  build:
    name: Build and Release
    runs-on: ubuntu-latest
    needs: test
    if: ${{ needs.test.outputs.git_tag }}
    steps:
      - name: Checkout code
        uses: actions/checkout@b4ffde65f46336ab88eb53be808477a3936bae11 # v4.1.1

      - uses: actions/setup-go@0c52d547c9bc32b1aa3301fd7a9cb496313a4491 # v5.0.0
        with:
          go-version-file: go.mod

      - name: Go Mod Tidy
        run: go mod tidy

      - name: Compile for Linux amd64
        env:
          VERSION: ${{ needs.test.outputs.version }}
          CGO_ENABLED: 0
          GOOS: linux
          GOARCH: amd64
        run: |
          go build -ldflags "-s -w -X github.com/checkmarx/2ms/cmd.Version=$VERSION" -a -installsuffix cgo -o dist/2ms main.go
          zip -j dist/linux-amd64.zip dist/2ms
          rm dist/2ms

      - name: Compile for MacOS amd64
        env:
          VERSION: ${{ needs.test.outputs.version }}
          CGO_ENABLED: 0
          GOOS: darwin
          GOARCH: amd64
        run: |
          go build -ldflags "-s -w -X github.com/checkmarx/2ms/cmd.Version=$VERSION" -a -installsuffix cgo -o dist/2ms main.go
          zip -j dist/macos-amd64.zip dist/2ms
          rm dist/2ms

      - name: Compile for MacOS arm64
        env:
          VERSION: ${{ needs.test.outputs.version }}
          CGO_ENABLED: 0
          GOOS: darwin
          GOARCH: arm64
        run: |
          go build -ldflags "-s -w -X github.com/checkmarx/2ms/cmd.Version=$VERSION" -a -installsuffix cgo -o dist/2ms main.go
          zip -j dist/macos-arm64.zip dist/2ms
          rm dist/2ms

      - name: Compile for Windows amd64
        env:
          VERSION: ${{ needs.test.outputs.version }}
          CGO_ENABLED: 0
          GOOS: windows
          GOARCH: amd64
        run: |
          go build -ldflags "-s -w -X github.com/checkmarx/2ms/cmd.Version=$VERSION" -a -installsuffix cgo -o dist/2ms.exe main.go
          zip -j dist/windows-amd64.zip dist/2ms.exe
          rm dist/2ms.exe
          
      - name: Set up QEMU
        uses: docker/setup-qemu-action@5927c834f5b4fdf503fca6f4c7eccda82949e1ee # v2
        with:
          image: tonistiigi/binfmt:latest
          platforms: linux/amd64,linux/arm64

      - name: Set up Docker Buildx
        uses: docker/setup-buildx-action@d70bba72b1f3fd22344832f00baa16ece964efeb #v3.3.0

      - name: Login to DockerHub
        uses: docker/login-action@e92390c5fb421da1463c202d546fed0ec5c39f20 #v3.1.0
        with:
          username: ${{ secrets.DOCKERHUB_USERNAME }}
          password: ${{ secrets.DOCKERHUB_TOKEN }}

      - name: Creating Release
        uses: softprops/action-gh-release@975c1b265e11dd76618af1c374e7981f9a6ff44a
        with:
          tag_name: ${{ needs.test.outputs.git_tag }}
          name: ${{ needs.test.outputs.git_tag }}
          body: ${{ needs.test.outputs.notes }}
          target_commitish: ${{ steps.commit_and_push.outputs.latest_commit_hash }}
          files: |
            dist/*.zip

      - name: Build and push
        uses: docker/build-push-action@2cdde995de11925a030ce8070c3d77a52ffcf1c0 # v5.3.0
        with:
          context: .
          platforms: linux/amd64,linux/arm64
          push: true
          tags: |
            checkmarx/2ms:latest
            checkmarx/2ms:${{ needs.test.outputs.version }}

      - name: Update Docker repo description
        uses: peter-evans/dockerhub-description@e98e4d1628a5f3be2be7c231e50981aee98723ae # v4.0.0
        with:
          username: ${{ secrets.DOCKERHUB_USERNAME }}
          password: ${{ secrets.DOCKERHUB_TOKEN }}
          repository: checkmarx/2ms<|MERGE_RESOLUTION|>--- conflicted
+++ resolved
@@ -28,11 +28,6 @@
       - uses: actions/setup-go@0c52d547c9bc32b1aa3301fd7a9cb496313a4491 # v5.0.0
         with:
           go-version-file: go.mod
-<<<<<<< HEAD
-      - name: Go Linter
-        run: docker run --rm -v $(pwd):/app -w /app golangci/golangci-lint:v2.5.0 golangci-lint run --timeout=5m
-=======
->>>>>>> 157c057e
 
       - name: Unit Tests
         run: go test ./...
