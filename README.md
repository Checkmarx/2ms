[![Latest Release](https://img.shields.io/github/v/release/checkmarx/2ms)](https://github.com/checkmarx/2ms/releases)
[![License](https://img.shields.io/badge/License-Apache%202.0-blue.svg)](https://opensource.org/licenses/Apache-2.0)
[![GitHub Discussions](https://img.shields.io/badge/chat-discussions-blue.svg?style=flat-square&logo=github)](https://github.com/Checkmarx/2ms/discussions)
[![Discord Server](https://img.shields.io/discord/1116626376674521169?logo=discord)](https://discord.gg/uYVhfSGG)

![2ms Mascot](https://github.com/Checkmarx/2ms/assets/1287098/3a543045-9c6a-4a35-9bf8-f41919e7b03e)

**Too many secrets (`2ms`)** is a command line tool written in Go language and built over [gitleaks](https://github.com/gitleaks/gitleaks). `2ms` is capable of finding secrets such as login credentials, API keys, SSH keys and more hidden in code, content systems, chat applications and more.

# Installation

### Download Precompiled Binaries

2ms precompiled binaries for amd64 architecture are attached as assets in our [releases page](https://github.com/Checkmarx/2ms/releases)

- [Download for Windows](https://github.com/checkmarx/2ms/releases/latest/download/windows-amd64.zip)
- [Download for MacOS](https://github.com/checkmarx/2ms/releases/latest/download/macos-amd64.zip)
- [Download for Linux](https://github.com/checkmarx/2ms/releases/latest/download/linux-amd64.zip)
- [Other](https://github.com/Checkmarx/2ms/releases)

#### Install Globally

You may place the compiled binary on your path. On Linux for example you can place `2ms` binary in `/usr/local/bin/` or create a symbolic link. For example:

```
cd /opt
mkdir 2ms
cd 2ms
wget https://github.com/checkmarx/2ms/releases/latest/download/linux-amd64.zip
unzip linux-amd64.zip
sudo ln -s /opt/2ms/2ms /usr/local/bin/2ms
```

[![asciicast](https://asciinema.org/a/zkgwRn5fF7JG8uUG3MGJy6UGT.svg)](https://asciinema.org/a/zkgwRn5fF7JG8uUG3MGJy6UGT)

### Compiling from source

If you wish to compile the project from its source use the following commands

```bash
git clone https://github.com/checkmarx/2ms.git
cd 2ms
go build -o dist/2ms main.go
./dist/2ms
```

### Run From Docker Container

We publish container image releases of `2ms` to [checkmarx/2ms](https://hub.docker.com/r/checkmarx/2ms) . To run `2ms` from a docker container use the following command:

```
docker run checkmarx/2ms
```

You may also mount a local directory with the `-v <local-dir-path>:<container-dir-path>` argument. For instance:

```
docker run -v /home/user/workspace/git-repo:/repo checkmarx/2ms git /repo
```

- For `git` command, you have to mount your git repository to `/repo` inside the container

### GitHub Actions

To use in GitHub actions, make sure you tell `actions/checkout` step to go full history depth by setting `fetch-depth: 0`

```yaml
name: Pipeline Example With 2MS

on:
  pull_request:
    workflow_dispatch:
    push:
      branches: [main]
jobs:
  test:
    runs-on: ubuntu-latest
    steps:
      - name: Checkout code
        uses: actions/checkout@v3
        with:
          # Required for 2ms to have visibility to all commit history
          fetch-depth: 0

      # ...

      - name: Run 2ms Scan
        run: docker run -v $(pwd):/repo checkmarx/2ms:2.8.1 git /repo
```

- In this example we've pinned the version to `2.8.1`. Make sure to check out if there's a newer version
- 💡 Take a look at [2ms GitHub Actions pipeline](https://github.com/Checkmarx/2ms/blob/master/.github/workflows/release.yml) as 2ms scans itself using 2ms.

# Command Line Interface

We've built `2ms` command line interface to be as self-descriptive as possible. This is the help message that you will see if you executed `2ms` without args:

<!-- command-line:start -->

```
2ms Secrets Detection: A tool to detect secrets in public websites and communication services.

Usage:
  2ms [command]

Commands
  confluence  Scan Confluence server
  discord     Scan Discord server
  filesystem  Scan local folder
  git         Scan local Git repository
  paligo      Scan Paligo instance
  slack       Scan Slack team

Additional Commands:
  completion  Generate the autocompletion script for the specified shell
  help        Help about any command
  rules       List all rules

Flags:
<<<<<<< HEAD
      --add-special-rule strings   special (non-default) rules to apply.
                                   This list is not affected by the --rule and --ignore-rule flags.
      --config string              config file path
  -h, --help                       help for 2ms
      --ignore-result strings      ignore specific result by id
      --ignore-rule strings        ignore rules by name or tag
      --log-level string           log level (trace, debug, info, warn, error, fatal) (default "info")
      --max-target-megabytes int   files larger than this will be skipped.
                                   Omit or set to 0 to disable this check.
      --regex stringArray          custom regexes to apply to the scan, must be valid Go regex
      --report-path strings        path to generate report files. The output format will be determined by the file extension (.json, .yaml, .sarif)
      --rule strings               select rules by name or tag to apply to this scan
      --stdout-format string       stdout output format, available formats are: json, yaml, sarif (default "yaml")
  -v, --version                    version for 2ms
=======
      --add-special-rule strings      special (non-default) rules to apply.
                                      This list is not affected by the --rule and --ignore-rule flags.
      --config string                 config file path
  -h, --help                          help for 2ms
      --ignore-on-exit ignoreOnExit   defines which kind of non-zero exits code should be ignored
                                      accepts: all, results, errors, none
                                      example: if 'results' is set, only engine errors will make 2ms exit code different from 0 (default none)
      --ignore-result strings         ignore specific result by id
      --ignore-rule strings           ignore rules by name or tag
      --log-level string              log level (trace, debug, info, warn, error, fatal) (default "info")
      --regex stringArray             custom regexes to apply to the scan, must be valid Go regex
      --report-path strings           path to generate report files. The output format will be determined by the file extension (.json, .yaml, .sarif)
      --rule strings                  select rules by name or tag to apply to this scan
      --stdout-format string          stdout output format, available formats are: json, yaml, sarif (default "yaml")
  -v, --version                       version for 2ms
>>>>>>> faba298e

Use "2ms [command] --help" for more information about a command.
```

<!-- command-line:end -->

## Special Rules

Special rules are rules that are not part of the default ruleset, usually because they are too noisy or too specific. You can use the `--add-special-rule` flag to add special rules by rule ID.

For example:

```
2ms git . --add-special-rule hardcoded-password
```

### List of Special Rules

| Rule ID              | Description                                                                                        |
| -------------------- | -------------------------------------------------------------------------------------------------- |
| `hardcoded-password` | Detects strings that assigned to variables that contain the word `password`, `access`, `key`, etc. |

## Custom Regex Rules

You may specify one or more custom regex rules with the optional argument `--regex`. The value provided will be parsed as a regular expression and will be matched against the target items.

my-file.txt

```
password=1234567
username=admin
```

```
2ms filesystem --path . --regex username= --regex password=
```

[![asciicast](https://asciinema.org/a/607198.svg)](https://asciinema.org/a/607198)

## Plugins

We offer the following list of integrations in the form of plugins

### Confluence

scans a [Confluence](https://www.atlassian.com/software/confluence) instance

```
2ms confluence <URL> [flags]
```

| Flag         | Value  | Default                        | Description                                                                      |
| ------------ | ------ | ------------------------------ | -------------------------------------------------------------------------------- |
| `--url`      | string | -                              | Confluence instance URL in the form of `https://<company id>.atlassian.net/wiki` |
| `--history`  | -      | not scanning history revisions | Scans pages history revisions                                                    |
| `--spaces`   | string | all spaces                     | The names or IDs of the Confluence spaces to scan                                |
| `--token`    | string | -                              | The Confluence API token for authentication                                      |
| `--username` | string | -                              | Confluence user name or email for authentication                                 |

For example:

```
2ms confluence https://checkmarx.atlassian.net/wiki --spaces secrets
```

- 💡 [The `secrets` Confluence site](https://checkmarx.atlassian.net/wiki/spaces/secrets) purposely created with plain example secrets as a test subject for this demo

[![asciicast](https://asciinema.org/a/607179.svg)](https://asciinema.org/a/607179)

### Paligo

Scans [Paligo](https://paligo.net/) content management system instance.

| Flag         | Value  | Default                         | Description                                      |
| ------------ | ------ | ------------------------------- | ------------------------------------------------ |
| `--instance` | string | -                               | Instance name                                    |
| `--token`    | string | -                               | API token for authentication                     |
| `--username` | string | -                               | Confluence user name or email for authentication |
| `--folder`   | string | scanning all instance's folders | Folder ID                                        |
| `--auth`     | string | -                               | Base64 auth header encoded username:password     |

### Discord

Scans [Discord](https://discord.com/) chat application history.

| Flag               | Value    | Default                          | Description                                                                                            |
| ------------------ | -------- | -------------------------------- | ------------------------------------------------------------------------------------------------------ |
| `--token`          | string   | -                                | Discord token                                                                                          |
| `--channel`        | strings  | all channels will be scanned     | Discord channel IDs to scan                                                                            |
| `--messages-count` | int      | 0 = all messages will be scanned | Confluence user name or email for authentication                                                       |
| `--duration`       | duration | 14 days                          | The time interval to scan from the current time. For example, 24h for 24 hours or 336h0m0s for 14 days |
| `--server`         | strings  | -                                | Discord servers IDs to scan                                                                            |

### Slack

Scans [Slack](https://slack.com/) chat application history.

| Flag               | Value    | Default                          | Description                                                                                            |
| ------------------ | -------- | -------------------------------- | ------------------------------------------------------------------------------------------------------ |
| `--token`          | string   | -                                | Slack token                                                                                            |
| `--channel`        | strings  | all channels will be scanned     | Slack channel IDs to scan                                                                              |
| `--messages-count` | int      | 0 = all messages will be scanned | Confluence user name or email for authentication                                                       |
| `--duration`       | duration | 14 days                          | The time interval to scan from the current time. For example, 24h for 24 hours or 336h0m0s for 14 days |
| `--team`           | string   | -                                | Slack team name or ID                                                                                  |

### Git Repository

Scans a local git repository

```
2ms git <Git Repo Local Path> [flags]
```

| Flag             | Value | Default                                | Description                                              |
| ---------------- | ----- | -------------------------------------- | -------------------------------------------------------- |
| `--all-branches` | -     | false - only current checked in branch | scan all branches                                        |
| `--depth`        | int   | no limit                               | limit the number of historical commits to scan from HEAD |

For example

```
git clone https://github.com/my-account/my-repo.git
cd my-repo
2ms git .
```

### Local Directory

Scans a local repository

```
2ms filesystem --path PATH [flags]
```

| Flag               | Value   | Default | Description                                            |
| ------------------ | ------- | ------- | ------------------------------------------------------ |
| `--path`           | string  | -       | Local directory path                                   |
| `--project-name`   | string  | -       | Project name to differentiate between filesystem scans |
| `--ignore-pattern` | strings | -       | Patterns to ignore                                     |

## Configuration File

You can pass `--config [path to config file]` argument to specify a configuration file. The configuration file format can be in YAML or JSON.

```yaml
log-level: info

regex:
  - password\=

report-path:
  - ./report.yaml
  - ./report.json
  - ./report.sarif

paligo:
  instance: your-instance
  username: your-username
```

### Hybrid Configuration Mode

You may pass a combination of command line arguments **and** a configuration file, the result is going to merge the values from the file and the explicit arguments

`.2ms.yml` config file:

```yaml
ignore-result:
  - b0a735b7b0a2bc6fb1cd69824a9afd26f0f7ebc8
  - 51c76691792d9f6efe8af1c89c678386349f48a9
  - 81318f7350a4c42987d78c99eacba2c5028636cc
  - 8ea22c1e010836b9b0ee84e14609b574c9965c3c
```

command, `--space` is provided outside of config file:

```yaml
docker run -v $(pwd)/.2ms.yml:/app/.2ms.yml checkmarx/2ms confluence --url https://checkmarx.atlassian.net/wiki --spaces secrets --config /app/.2ms.yml
```

[![asciicast](https://asciinema.org/a/n8RHL4v6vI87uiUPZ9I7CgfYy.svg)](https://asciinema.org/a/n8RHL4v6vI87uiUPZ9I7CgfYy)

## Contributing

`2ms` is extendable with the concept of plugins. We designed it like this so anyone can easily contribute, improve and extend `2ms`. Read more about contributing in our [CONTRIBUTING.md](CONTRIBUTING.md) file.

## Contact

Want to report a problem or suggest an idea for improvement? Create an [Issue](https://github.com/Checkmarx/2ms/issues/new), create a [Discussion thread](https://github.com/Checkmarx/2ms/discussions), or Join our [Discord Server](https://discord.gg/9uFqFDWPyz) (seek for `#2ms` channel)

This project was made and maintained by Checkmarx with :heart:<|MERGE_RESOLUTION|>--- conflicted
+++ resolved
@@ -117,22 +117,6 @@
   rules       List all rules
 
 Flags:
-<<<<<<< HEAD
-      --add-special-rule strings   special (non-default) rules to apply.
-                                   This list is not affected by the --rule and --ignore-rule flags.
-      --config string              config file path
-  -h, --help                       help for 2ms
-      --ignore-result strings      ignore specific result by id
-      --ignore-rule strings        ignore rules by name or tag
-      --log-level string           log level (trace, debug, info, warn, error, fatal) (default "info")
-      --max-target-megabytes int   files larger than this will be skipped.
-                                   Omit or set to 0 to disable this check.
-      --regex stringArray          custom regexes to apply to the scan, must be valid Go regex
-      --report-path strings        path to generate report files. The output format will be determined by the file extension (.json, .yaml, .sarif)
-      --rule strings               select rules by name or tag to apply to this scan
-      --stdout-format string       stdout output format, available formats are: json, yaml, sarif (default "yaml")
-  -v, --version                    version for 2ms
-=======
       --add-special-rule strings      special (non-default) rules to apply.
                                       This list is not affected by the --rule and --ignore-rule flags.
       --config string                 config file path
@@ -143,12 +127,13 @@
       --ignore-result strings         ignore specific result by id
       --ignore-rule strings           ignore rules by name or tag
       --log-level string              log level (trace, debug, info, warn, error, fatal) (default "info")
+      --max-target-megabytes int      files larger than this will be skipped.
+                                      Omit or set to 0 to disable this check.
       --regex stringArray             custom regexes to apply to the scan, must be valid Go regex
       --report-path strings           path to generate report files. The output format will be determined by the file extension (.json, .yaml, .sarif)
       --rule strings                  select rules by name or tag to apply to this scan
       --stdout-format string          stdout output format, available formats are: json, yaml, sarif (default "yaml")
   -v, --version                       version for 2ms
->>>>>>> faba298e
 
 Use "2ms [command] --help" for more information about a command.
 ```
