--- conflicted
+++ resolved
@@ -1,13 +1,10 @@
 package ruledefine
 
-<<<<<<< HEAD
 import (
 	"fmt"
 	"regexp"
 )
 
-=======
->>>>>>> 06d19c24
 type RuleCategory string
 
 const (
