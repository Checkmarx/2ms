package cmd

import (
	"sync"

	"github.com/checkmarx/2ms/engine"
)

func processItems(engine *engine.Engine) {
	defer channels.WaitGroup.Done()

	wgItems := &sync.WaitGroup{}
	for item := range channels.Items {
		report.TotalItemsScanned++
		wgItems.Add(1)
		go engine.Detect(item, secretsChan, wgItems, ignoreVar)
	}
	wgItems.Wait()
	close(secretsChan)
}

func processSecrets() {
	defer channels.WaitGroup.Done()

	for secret := range secretsChan {
		report.TotalSecretsFound++
		if validateVar {
			validationChan <- secret
		}
		report.Results[secret.ID] = append(report.Results[secret.ID], secret)
	}
	close(validationChan)
}

<<<<<<< HEAD
func processValidation(engine *secrets.Engine) {
=======
func processValidation(engine *engine.Engine) {
>>>>>>> 0064c5ed
	defer channels.WaitGroup.Done()

	wgValidation := &sync.WaitGroup{}
	for secret := range validationChan {
		wgValidation.Add(1)
		go engine.RegisterForValidation(secret, wgValidation)
	}
	wgValidation.Wait()

	engine.Validate()
}<|MERGE_RESOLUTION|>--- conflicted
+++ resolved
@@ -32,11 +32,7 @@
 	close(validationChan)
 }
 
-<<<<<<< HEAD
-func processValidation(engine *secrets.Engine) {
-=======
 func processValidation(engine *engine.Engine) {
->>>>>>> 0064c5ed
 	defer channels.WaitGroup.Done()
 
 	wgValidation := &sync.WaitGroup{}
