--- conflicted
+++ resolved
@@ -86,12 +86,10 @@
 		Raw:      *item.GetContent(),
 		FilePath: item.GetSource(),
 	}
-<<<<<<< HEAD
 
 	fragment.Raw += "\n"
-=======
 	gitInfo := item.GetGitInfo()
->>>>>>> 6e8f2464
+  
 	for _, value := range e.detector.Detect(fragment) {
 		itemId := getFindingId(item, value)
 		var startLine, endLine int
