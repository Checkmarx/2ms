--- conflicted
+++ resolved
@@ -349,7 +349,6 @@
 			ScoreParameters: ScoreParameters{Category: CategoryECommercePlatform, RuleType: 4},
 		},
 		{
-<<<<<<< HEAD
 			Rule:            *rules.FacebookSecret(),
 			Tags:            []string{TagClientSecret},
 			ScoreParameters: ScoreParameters{Category: CategorySocialMedia, RuleType: 4},
@@ -362,20 +361,6 @@
 		{
 			Rule:            *rules.FacebookPageAccessToken(),
 			Tags:            []string{TagAccessToken},
-=======
-			Rule:            *rules.FacebookAccessToken(),
-			Tags:            []string{TagApiToken},
->>>>>>> 071dbe0e
-			ScoreParameters: ScoreParameters{Category: CategorySocialMedia, RuleType: 4},
-		},
-		{
-			Rule:            *rules.FacebookPageAccessToken(),
-			Tags:            []string{TagApiToken},
-			ScoreParameters: ScoreParameters{Category: CategorySocialMedia, RuleType: 4},
-		},
-		{
-			Rule:            *rules.FacebookSecret(),
-			Tags:            []string{TagSecretKey},
 			ScoreParameters: ScoreParameters{Category: CategorySocialMedia, RuleType: 4},
 		},
 		{
