package reporting

import (
	"fmt"
<<<<<<< HEAD
	"github.com/zricethezav/gitleaks/v8/config"
	"os"
=======
	"path/filepath"
>>>>>>> ebb3e7d1
	"strings"
)

type Report struct {
	Results           map[string][]Secret
	TotalItemsScanned int
	TotalSecretsFound int
}

type Secret struct {
	ID          string
	Description string
	StartLine   int
	EndLine     int
	StartColumn int
	EndColumn   int
	Value       string
}

func Init() *Report {
	return &Report{
		Results: make(map[string][]Secret),
	}
}

func (r *Report) ShowReport() {
	fmt.Println("Summary:")
	fmt.Printf("- Total items scanned: %d\n", r.TotalItemsScanned)
	fmt.Printf("- Total items with secrets: %d\n", len(r.Results))
	if len(r.Results) > 0 {
		fmt.Printf("- Total secrets found: %d\n", r.TotalSecretsFound)
		fmt.Println("Detailed Report:")
		r.generateResultsReport()
	}

}

func (r *Report) generateResultsReport() {
	for source, secrets := range r.Results {
		itemId := getItemId(source)
		fmt.Printf("- Item ID: %s\n", itemId)
		fmt.Printf(" - Item Full Path: %s\n", source)
		fmt.Println("  - Secrets:")
		for _, secret := range secrets {
			fmt.Printf("   - Type: %s\n", secret.Description)
			fmt.Printf("    - Value: %.40s\n", secret.Value)
		}
	}
}

func getItemId(fullPath string) string {
<<<<<<< HEAD
	itemLinkStrings := strings.Split(fullPath, "/")
	itemLink := itemLinkStrings[len(itemLinkStrings)-1]
	return itemLink
}

func (r *Report) Write(reportPath string, orderedRules []config.Rule) error {
	file, err := os.Create(reportPath)
	if err != nil {
		return err
	}
	writeSarif(*r, file, orderedRules)

	return nil
=======
	var itemId string
	if strings.Contains(fullPath, "/") {
		itemLinkStrings := strings.Split(fullPath, "/")
		itemId = itemLinkStrings[len(itemLinkStrings)-1]
	}
	if strings.Contains(fullPath, "\\") {
		itemId = filepath.Base(fullPath)
	}
	return itemId
>>>>>>> ebb3e7d1
}<|MERGE_RESOLUTION|>--- conflicted
+++ resolved
@@ -2,12 +2,7 @@
 
 import (
 	"fmt"
-<<<<<<< HEAD
-	"github.com/zricethezav/gitleaks/v8/config"
-	"os"
-=======
 	"path/filepath"
->>>>>>> ebb3e7d1
 	"strings"
 )
 
@@ -59,21 +54,6 @@
 }
 
 func getItemId(fullPath string) string {
-<<<<<<< HEAD
-	itemLinkStrings := strings.Split(fullPath, "/")
-	itemLink := itemLinkStrings[len(itemLinkStrings)-1]
-	return itemLink
-}
-
-func (r *Report) Write(reportPath string, orderedRules []config.Rule) error {
-	file, err := os.Create(reportPath)
-	if err != nil {
-		return err
-	}
-	writeSarif(*r, file, orderedRules)
-
-	return nil
-=======
 	var itemId string
 	if strings.Contains(fullPath, "/") {
 		itemLinkStrings := strings.Split(fullPath, "/")
@@ -83,5 +63,4 @@
 		itemId = filepath.Base(fullPath)
 	}
 	return itemId
->>>>>>> ebb3e7d1
 }